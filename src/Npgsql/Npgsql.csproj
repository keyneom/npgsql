--- conflicted
+++ resolved
@@ -6,16 +6,10 @@
     <Copyright>Copyright 2018 © The Npgsql Development Team</Copyright>
     <Company>Npgsql</Company>
     <PackageTags>npgsql postgresql postgres ado ado.net database sql</PackageTags>
-<<<<<<< HEAD
-    <VersionPrefix>3.2.7</VersionPrefix>
-    <TargetFrameworks>net45;net451;netstandard1.3;netstandard2.0</TargetFrameworks>
-    <WarningsAsErrors>true</WarningsAsErrors>
-=======
     <VersionPrefix>4.0.0</VersionPrefix>
     <LangVersion>latest</LangVersion>
     <TargetFrameworks>net45;net451;netstandard2.0</TargetFrameworks>
     <TreatWarningsAsErrors>true</TreatWarningsAsErrors>
->>>>>>> ae62fd5a
     <AllowUnsafeBlocks>true</AllowUnsafeBlocks>
     <GenerateDocumentationFile>true</GenerateDocumentationFile>
     <AssemblyOriginatorKeyFile>../../Npgsql.snk</AssemblyOriginatorKeyFile>
@@ -36,17 +30,11 @@
   </ItemGroup>
 
   <ItemGroup>
-<<<<<<< HEAD
-    <PackageReference Include="System.Threading.Tasks.Extensions" Version="4.3.0" />
-<!--
-    <PackageReference Include="Microsoft.ApiDesignGuidelines.Analyzers" Version="1.2.0-beta2" PrivateAssets="All" />
-=======
     <PackageReference Include="System.Runtime.CompilerServices.Unsafe" Version="4.5.0" />
     <PackageReference Include="System.ValueTuple" Version="4.5.0" />
     <PackageReference Include="System.Threading.Tasks.Extensions" Version="4.5.0" />
 <!-- Causes issues in Appveyor and Travis
     <PackageReference Include="Microsoft.CodeQuality.Analyzers" Version="2.6.0-beta2" PrivateAssets="All" />
->>>>>>> ae62fd5a
 -->
   </ItemGroup>
 
@@ -58,22 +46,6 @@
   <ItemGroup Condition=" '$(TargetFramework)' == 'net451' ">
     <Reference Include="System.Transactions" Pack="false" />
     <Reference Include="System.DirectoryServices" Pack="false" />
-<<<<<<< HEAD
-  </ItemGroup>
-
-  <ItemGroup Condition=" '$(TargetFramework)' == 'netstandard1.3' ">
-    <PackageReference Include="System.Collections.Specialized" Version="4.3.0" />
-    <PackageReference Include="System.ComponentModel.TypeConverter" Version="4.3.0" />
-    <PackageReference Include="System.Data.Common" Version="4.3.0" />
-    <PackageReference Include="System.Diagnostics.Process" Version="4.3.0" />
-    <PackageReference Include="System.Globalization.Extensions" Version="4.3.0" />
-    <PackageReference Include="System.Net.NameResolution" Version="4.3.0" />
-    <PackageReference Include="System.Net.Security" Version="4.3.0" />
-    <PackageReference Include="System.Net.NetworkInformation" Version="4.3.0" />
-    <PackageReference Include="System.Reflection.TypeExtensions" Version="4.3.0" />
-    <PackageReference Include="System.Threading.Thread" Version="4.3.0" />
-=======
->>>>>>> ae62fd5a
   </ItemGroup>
 
   <PropertyGroup Condition=" '$(Configuration)' == 'ReleaseOptimizedCryptography' ">
