--- conflicted
+++ resolved
@@ -21,11 +21,6 @@
 // TO PROVIDE MAINTENANCE, SUPPORT, UPDATES, ENHANCEMENTS, OR MODIFICATIONS.
 #endregion
 
-<<<<<<< HEAD
-#if !NETSTANDARD1_3
-
-=======
->>>>>>> ae62fd5a
 using System;
 using System.Data;
 using System.Data.Common;
