--- conflicted
+++ resolved
@@ -9,11 +9,7 @@
     <licenseUrl>https://github.com/npgsql/npgsql/blob/develop/LICENSE.txt</licenseUrl>
     <projectUrl>http://www.npgsql.org</projectUrl>
     <iconUrl>http://www.npgsql.org/img/postgresql.gif</iconUrl>
-<<<<<<< HEAD
-    <copyright>Copyright 2002 - 2015 Npgsql Development Team</copyright>
-=======
     <copyright>Copyright 2002 - 2016 Npgsql Development Team</copyright>
->>>>>>> 9e75d8d9
     <requireLicenseAcceptance>false</requireLicenseAcceptance>
     <description>Npgsql is a .NET data provider for PostgreSQL, 100% implemented in C# code. PostgreSQL 9.x and above is officially supported, other versions may work.</description>
     <summary>Npgsql is a .NET data provider for Postgresql.</summary>
