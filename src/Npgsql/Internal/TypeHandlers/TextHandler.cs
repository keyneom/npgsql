﻿using System;
using System.Data;
using System.Diagnostics;
using System.Diagnostics.CodeAnalysis;
using System.IO;
using System.Text;
using System.Threading;
using System.Threading.Tasks;
using Npgsql.BackendMessages;
using Npgsql.Internal.TypeHandling;
using Npgsql.PostgresTypes;

namespace Npgsql.Internal.TypeHandlers;

/// <summary>
/// A type handler for PostgreSQL character data types (text, char, varchar, xml...).
/// </summary>
/// <remarks>
/// See https://www.postgresql.org/docs/current/datatype-character.html.
///
/// The type handler API allows customizing Npgsql's behavior in powerful ways. However, although it is public, it
/// should be considered somewhat unstable, and may change in breaking ways, including in non-major releases.
/// Use it at your own risk.
/// </remarks>
public partial class TextHandler : NpgsqlTypeHandler<string>, INpgsqlTypeHandler<char[]>, INpgsqlTypeHandler<ArraySegment<char>>,
    INpgsqlTypeHandler<char>, INpgsqlTypeHandler<byte[]>, INpgsqlTypeHandler<ReadOnlyMemory<byte>>, ITextReaderHandler
{
    // Text types are handled a bit more efficiently when sent as text than as binary
    // see https://github.com/npgsql/npgsql/issues/1210#issuecomment-235641670
    internal override bool PreferTextWrite => true;

    readonly Encoding _encoding;

    /// <inheritdoc />
    protected internal TextHandler(PostgresType postgresType, Encoding encoding)
        : base(postgresType)
        => _encoding = encoding;

    #region Read

    /// <inheritdoc />
    public override ValueTask<string> Read(NpgsqlReadBuffer buf, int byteLen, bool async, FieldDescription? fieldDescription = null)
    {
        return buf.ReadBytesLeft >= byteLen
            ? new ValueTask<string>(buf.ReadString(byteLen))
            : ReadLong(buf, byteLen, async);

        static async ValueTask<string> ReadLong(NpgsqlReadBuffer buf, int byteLen, bool async)
        {
            if (byteLen <= buf.Size)
            {
                // The string's byte representation can fit in our read buffer, read it.
                await buf.Ensure(byteLen, async);
                return buf.ReadString(byteLen);
            }

            // Bad case: the string's byte representation doesn't fit in our buffer.
            // This is rare - will only happen in CommandBehavior.Sequential mode (otherwise the
            // entire row is in memory). Tweaking the buffer length via the connection string can
            // help avoid this.

            // Allocate a temporary byte buffer to hold the entire string and read it in chunks.
            var tempBuf = new byte[byteLen];
            var pos = 0;
            while (true)
            {
                var len = Math.Min(buf.ReadBytesLeft, byteLen - pos);
                buf.ReadBytes(tempBuf, pos, len);
                pos += len;
                if (pos < byteLen)
                {
                    await buf.ReadMore(async);
                    continue;
                }
                break;
            }
            return buf.TextEncoding.GetString(tempBuf);
        }
    }

    async ValueTask<char[]> INpgsqlTypeHandler<char[]>.Read(NpgsqlReadBuffer buf, int byteLen, bool async, FieldDescription? fieldDescription)
    {
        if (byteLen <= buf.Size)
        {
            // The string's byte representation can fit in our read buffer, read it.
            await buf.Ensure(byteLen, async);
            return buf.ReadChars(byteLen);
        }

        // TODO: The following can be optimized with Decoder - no need to allocate a byte[]
        var tempBuf = new byte[byteLen];
        var pos = 0;
        while (true)
        {
            var len = Math.Min(buf.ReadBytesLeft, byteLen - pos);
            buf.ReadBytes(tempBuf, pos, len);
            pos += len;
            if (pos < byteLen)
            {
                await buf.ReadMore(async);
                continue;
            }
            break;
        }
        return buf.TextEncoding.GetChars(tempBuf);
    }

    async ValueTask<char> INpgsqlTypeHandler<char>.Read(NpgsqlReadBuffer buf, int len, bool async, FieldDescription? fieldDescription)
    {
        // Make sure we have enough bytes in the buffer for a single character
        var maxBytes = Math.Min(buf.TextEncoding.GetMaxByteCount(1), len);
        await buf.Ensure(maxBytes, async);

        return ReadCharCore();

        unsafe char ReadCharCore()
        {
            var decoder = buf.TextEncoding.GetDecoder();

#if NETSTANDARD2_0
            var singleCharArray = new char[1];
            decoder.Convert(buf.Buffer, buf.ReadPosition, maxBytes, singleCharArray, 0, 1, true, out var bytesUsed, out var charsUsed, out _);
#else
            Span<char> singleCharArray = stackalloc char[1];
            decoder.Convert(buf.Buffer.AsSpan(buf.ReadPosition, maxBytes), singleCharArray, true, out var bytesUsed, out var charsUsed, out _);
#endif

            buf.Skip(len - bytesUsed);

            if (charsUsed < 1)
                throw new NpgsqlException("Could not read char - string was empty");

            return singleCharArray[0];
        }
    }

    ValueTask<ArraySegment<char>> INpgsqlTypeHandler<ArraySegment<char>>.Read(NpgsqlReadBuffer buf, int len, bool async, FieldDescription? fieldDescription)
        => throw new NotSupportedException("Only writing ArraySegment<char> to PostgreSQL text is supported, no reading.");

    ValueTask<byte[]> INpgsqlTypeHandler<byte[]>.Read(NpgsqlReadBuffer buf, int byteLen, bool async, FieldDescription? fieldDescription)
    {
        var bytes = new byte[byteLen];
        if (buf.ReadBytesLeft >= byteLen)
        {
            buf.ReadBytes(bytes, 0, byteLen);
            return new ValueTask<byte[]>(bytes);
        }
        return ReadLong(buf, bytes, byteLen, async);

        static async ValueTask<byte[]> ReadLong(NpgsqlReadBuffer buf, byte[] bytes, int byteLen, bool async)
        {
            if (byteLen <= buf.Size)
            {
                // The bytes can fit in our read buffer, read it.
                await buf.Ensure(byteLen, async);
                buf.ReadBytes(bytes, 0, byteLen);
                return bytes;
            }

            // Bad case: the bytes don't fit in our buffer.
            // This is rare - will only happen in CommandBehavior.Sequential mode (otherwise the
            // entire row is in memory). Tweaking the buffer length via the connection string can
            // help avoid this.

            var pos = 0;
            while (true)
            {
                var len = Math.Min(buf.ReadBytesLeft, byteLen - pos);
                buf.ReadBytes(bytes, pos, len);
                pos += len;
                if (pos < byteLen)
                {
                    await buf.ReadMore(async);
                    continue;
                }
                break;
            }
            return bytes;
        }
    }
    
    ValueTask<ReadOnlyMemory<byte>> INpgsqlTypeHandler<ReadOnlyMemory<byte>>.Read(NpgsqlReadBuffer buf, int len, bool async, FieldDescription? fieldDescription)
        => throw new NotSupportedException("Only writing ReadOnlyMemory<byte> to PostgreSQL text is supported, no reading.");

    #endregion

    #region Write

    /// <inheritdoc />
    public override unsafe int ValidateAndGetLength(string value, [NotNullIfNotNull("lengthCache")] ref NpgsqlLengthCache? lengthCache, NpgsqlParameter? parameter)
    {
        lengthCache ??= new NpgsqlLengthCache(1);
        if (lengthCache.IsPopulated)
            return lengthCache.Get();

        if (parameter == null || parameter.Size <= 0 || parameter.Size >= value.Length)
            return lengthCache.Set(_encoding.GetByteCount(value));
        fixed (char* p = value)
            return lengthCache.Set(_encoding.GetByteCount(p, parameter.Size));
    }

    /// <inheritdoc />
    public virtual int ValidateAndGetLength(char[] value, ref NpgsqlLengthCache? lengthCache, NpgsqlParameter? parameter)
    {
        lengthCache ??= new NpgsqlLengthCache(1);
        if (lengthCache.IsPopulated)
            return lengthCache.Get();

        return lengthCache.Set(
            parameter == null || parameter.Size <= 0 || parameter.Size >= value.Length
                ? _encoding.GetByteCount(value)
                : _encoding.GetByteCount(value, 0, parameter.Size)
        );
    }

    /// <inheritdoc />
    public virtual int ValidateAndGetLength(ArraySegment<char> value, ref NpgsqlLengthCache? lengthCache, NpgsqlParameter? parameter)
    {
        lengthCache ??= new NpgsqlLengthCache(1);
        if (lengthCache.IsPopulated)
            return lengthCache.Get();

        if (parameter?.Size > 0)
            throw new ArgumentException($"Parameter {parameter.ParameterName} is of type ArraySegment<char> and should not have its Size set", parameter.ParameterName);

        return lengthCache.Set(value.Array is null ? 0 : _encoding.GetByteCount(value.Array, value.Offset, value.Count));
    }

    /// <inheritdoc />
    public int ValidateAndGetLength(char value, ref NpgsqlLengthCache? lengthCache, NpgsqlParameter? parameter)
    {
#if NETSTANDARD2_0
        var singleCharArray = new char[1];
#else
        Span<char> singleCharArray = stackalloc char[1];
#endif

        singleCharArray[0] = value;
        return _encoding.GetByteCount(singleCharArray);
    }

    /// <inheritdoc />
    public int ValidateAndGetLength(byte[] value, ref NpgsqlLengthCache? lengthCache, NpgsqlParameter? parameter)
        => value.Length;

    /// <inheritdoc />
    public int ValidateAndGetLength(ReadOnlyMemory<byte> value, ref NpgsqlLengthCache? lengthCache, NpgsqlParameter? parameter)
        => value.Length;

    /// <inheritdoc />
    public override Task Write(string value, NpgsqlWriteBuffer buf, NpgsqlLengthCache? lengthCache, NpgsqlParameter? parameter, bool async, CancellationToken cancellationToken = default)
        => WriteString(value, buf, lengthCache!, parameter, async, cancellationToken);

    /// <inheritdoc />
    public virtual Task Write(char[] value, NpgsqlWriteBuffer buf, NpgsqlLengthCache? lengthCache, NpgsqlParameter? parameter, bool async, CancellationToken cancellationToken = default)
    {
        var charLen = parameter == null || parameter.Size <= 0 || parameter.Size >= value.Length
            ? value.Length
            : parameter.Size;
        return buf.WriteChars(value, 0, charLen, lengthCache!.GetLast(), async, cancellationToken);
    }

    /// <inheritdoc />
    public virtual Task Write(ArraySegment<char> value, NpgsqlWriteBuffer buf, NpgsqlLengthCache? lengthCache, NpgsqlParameter? parameter, bool async, CancellationToken cancellationToken = default)
        => value.Array is null ? Task.CompletedTask : buf.WriteChars(value.Array, value.Offset, value.Count, lengthCache!.GetLast(), async, cancellationToken);

    Task WriteString(string str, NpgsqlWriteBuffer buf, NpgsqlLengthCache lengthCache, NpgsqlParameter? parameter, bool async, CancellationToken cancellationToken = default)
    {
        var charLen = parameter == null || parameter.Size <= 0 || parameter.Size >= str.Length
            ? str.Length
            : parameter.Size;
        return buf.WriteString(str, charLen, lengthCache.GetLast(), async, cancellationToken);
    }

    /// <inheritdoc />
    public async Task Write(char value, NpgsqlWriteBuffer buf, NpgsqlLengthCache? lengthCache, NpgsqlParameter? parameter, bool async, CancellationToken cancellationToken = default)
    {
        if (buf.WriteSpaceLeft < _encoding.GetMaxByteCount(1))
            await buf.Flush(async, cancellationToken);
        WriteCharCore(value, buf);

        static unsafe void WriteCharCore(char value, NpgsqlWriteBuffer buf)
        {
#if NETSTANDARD2_0
            var singleCharArray = new char[1];
            singleCharArray[0] = value;
            buf.WriteChars(singleCharArray, 0, 1);
#else
            Span<char> singleCharArray = stackalloc char[1];
            singleCharArray[0] = value;
            buf.WriteChars(singleCharArray);
#endif
        }
    }


    public Task Write(byte[] value, NpgsqlWriteBuffer buf, NpgsqlLengthCache? lengthCache, NpgsqlParameter? parameter, bool async,
        CancellationToken cancellationToken = default)
        => buf.WriteBytesRaw(value, async, cancellationToken);

    public Task Write(ReadOnlyMemory<byte> value, NpgsqlWriteBuffer buf, NpgsqlLengthCache? lengthCache, NpgsqlParameter? parameter, bool async,
        CancellationToken cancellationToken = default)
        => buf.WriteBytesRaw(value, async, cancellationToken);

    #endregion

    /// <inheritdoc />
<<<<<<< HEAD
    public virtual TextReader GetTextReader(Stream stream) => new StreamReader(stream, _encoding);
=======
    public virtual TextReader GetTextReader(Stream stream, NpgsqlReadBuffer buffer)
    {
        var byteLength = (int)(stream.Length - stream.Position);
        return buffer.ReadBytesLeft >= byteLength 
            ? buffer.GetPreparedTextReader(_encoding.GetString(buffer.Buffer, buffer.ReadPosition, byteLength), stream) 
            : new StreamReader(stream, _encoding);
    }
>>>>>>> 10557d7e
}<|MERGE_RESOLUTION|>--- conflicted
+++ resolved
@@ -305,9 +305,6 @@
     #endregion
 
     /// <inheritdoc />
-<<<<<<< HEAD
-    public virtual TextReader GetTextReader(Stream stream) => new StreamReader(stream, _encoding);
-=======
     public virtual TextReader GetTextReader(Stream stream, NpgsqlReadBuffer buffer)
     {
         var byteLength = (int)(stream.Length - stream.Position);
@@ -315,5 +312,4 @@
             ? buffer.GetPreparedTextReader(_encoding.GetString(buffer.Buffer, buffer.ReadPosition, byteLength), stream) 
             : new StreamReader(stream, _encoding);
     }
->>>>>>> 10557d7e
 }