--- conflicted
+++ resolved
@@ -1031,14 +1031,8 @@
 
         await using var conn = await OpenConnectionAsync();
 
-<<<<<<< HEAD
-        await using var _ = await CreateTempTable(conn, "id integer PRIMARY key, t varchar(40)", out var table1);
-        await using var __ = await CreateTempTable(conn, $"id SERIAL primary key, {table1}_id integer references {table1}(id) INITIALLY DEFERRED",
-            out var table2);
-=======
         var table1 = await CreateTempTable(conn, "id integer PRIMARY key, t varchar(40)");
         var table2 = await CreateTempTable(conn, $"id SERIAL primary key, {table1}_id integer references {table1}(id) INITIALLY DEFERRED");
->>>>>>> 10557d7e
 
         var sql = $"insert into {table2} ({table1}_id) values (1) returning id";
 
@@ -1056,14 +1050,8 @@
 
         await using var conn = await OpenConnectionAsync();
 
-<<<<<<< HEAD
-        await using var _ = await CreateTempTable(conn, "id integer PRIMARY key, t varchar(40)", out var table1);
-        await using var __ = await CreateTempTable(conn, $"id SERIAL primary key, {table1}_id integer references {table1}(id) INITIALLY DEFERRED",
-            out var table2);
-=======
         var table1 = await CreateTempTable(conn, "id integer PRIMARY key, t varchar(40)");
         var table2 = await CreateTempTable(conn, $"id SERIAL primary key, {table1}_id integer references {table1}(id) INITIALLY DEFERRED");
->>>>>>> 10557d7e
 
         var sql = $"insert into {table2} ({table1}_id) values (1) returning id";
 
@@ -1081,14 +1069,8 @@
 
         await using var conn = await OpenConnectionAsync();
 
-<<<<<<< HEAD
-        await using var _ = await CreateTempTable(conn, "id integer PRIMARY key, t varchar(40)", out var table1);
-        await using var __ = await CreateTempTable(conn, $"id SERIAL primary key, {table1}_id integer references {table1}(id) INITIALLY DEFERRED",
-            out var table2);
-=======
         var table1 = await CreateTempTable(conn, "id integer PRIMARY key, t varchar(40)");
         var table2 = await CreateTempTable(conn, $"id SERIAL primary key, {table1}_id integer references {table1}(id) INITIALLY DEFERRED");
->>>>>>> 10557d7e
 
         await using var cmd = conn.CreateCommand();
         cmd.CommandText = $"insert into {table2} ({table1}_id) values (1) returning id";
