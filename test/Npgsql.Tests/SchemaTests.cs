﻿using NpgsqlTypes;
using NUnit.Framework;
using System;
using System.Data;
using System.Data.Common;
using System.Linq;
using System.Text.RegularExpressions;
using System.Threading.Tasks;
using static Npgsql.Tests.TestUtil;

namespace Npgsql.Tests;

public class SchemaTests : SyncOrAsyncTestBase
{
    [Test]
    public async Task MetaDataCollections()
    {
        await using var conn = await OpenConnectionAsync();

        var metaDataCollections = await GetSchema(conn, DbMetaDataCollectionNames.MetaDataCollections);
        Assert.That(metaDataCollections.Rows, Has.Count.GreaterThan(0));

        foreach (var row in metaDataCollections.Rows.OfType<DataRow>())
        {
            var collectionName = (string)row!["CollectionName"];
            Assert.That(await GetSchema(conn, collectionName), Is.Not.Null, $"Collection {collectionName} advertise in MetaDataCollections but is null");
        }
    }

    [Test, Description("Calling GetSchema() without a parameter should be the same as passing MetaDataCollections")]
    public async Task No_parameter()
    {
        await using var conn = await OpenConnectionAsync();

        var dataTable1 = await GetSchema(conn);
        var collections1 = dataTable1.Rows
            .Cast<DataRow>()
            .Select(r => (string)r["CollectionName"])
            .ToList();

        var dataTable2 = await GetSchema(conn, DbMetaDataCollectionNames.MetaDataCollections);
        var collections2 = dataTable2.Rows
            .Cast<DataRow>()
            .Select(r => (string)r["CollectionName"])
            .ToList();

        Assert.That(collections1, Is.EquivalentTo(collections2));
    }

    [Test, Description("Calling GetSchema(collectionName [, restrictions]) case insensive collectionName can be used")]
    public async Task Case_insensitive_collection_name()
    {
        await using var conn = await OpenConnectionAsync();

        var dataTable1 = await GetSchema(conn, DbMetaDataCollectionNames.MetaDataCollections);
        var collections1 = dataTable1.Rows
            .Cast<DataRow>()
            .Select(r => (string)r["CollectionName"])
            .ToList();

        var dataTable2 = await GetSchema(conn, "METADATACOLLECTIONS");
        var collections2 = dataTable2.Rows
            .Cast<DataRow>()
            .Select(r => (string)r["CollectionName"])
            .ToList();

        var dataTable3 = await GetSchema(conn, "metadatacollections");
        var collections3 = dataTable3.Rows
            .Cast<DataRow>()
            .Select(r => (string)r["CollectionName"])
            .ToList();

        var dataTable4 = await GetSchema(conn, "MetaDataCollections");
        var collections4 = dataTable4.Rows
            .Cast<DataRow>()
            .Select(r => (string)r["CollectionName"])
            .ToList();

        var dataTable5 = await GetSchema(conn, "METADATACOLLECTIONS", null!);
        var collections5 = dataTable5.Rows
            .Cast<DataRow>()
            .Select(r => (string)r["CollectionName"])
            .ToList();

        var dataTable6 = await GetSchema(conn, "metadatacollections", null!);
        var collections6 = dataTable6.Rows
            .Cast<DataRow>()
            .Select(r => (string)r["CollectionName"])
            .ToList();

        var dataTable7 = await GetSchema(conn, "MetaDataCollections", null!);
        var collections7 = dataTable7.Rows
            .Cast<DataRow>()
            .Select(r => (string)r["CollectionName"])
            .ToList();

        Assert.That(collections1, Is.EquivalentTo(collections2));
        Assert.That(collections1, Is.EquivalentTo(collections3));
        Assert.That(collections1, Is.EquivalentTo(collections4));
        Assert.That(collections1, Is.EquivalentTo(collections5));
        Assert.That(collections1, Is.EquivalentTo(collections6));
        Assert.That(collections1, Is.EquivalentTo(collections7));
    }

    [Test]
    public async Task DataSourceInformation()
    {
        await using var conn = await OpenConnectionAsync();
        var dataTable = await GetSchema(conn, DbMetaDataCollectionNames.MetaDataCollections);
        var metadata = dataTable.Rows
            .Cast<DataRow>()
            .Single(r => r["CollectionName"].Equals("DataSourceInformation"));
        Assert.That(metadata["NumberOfRestrictions"], Is.Zero);
        Assert.That(metadata["NumberOfIdentifierParts"], Is.Zero);

        var dataSourceInfo = await GetSchema(conn, DbMetaDataCollectionNames.DataSourceInformation);
        var row = dataSourceInfo.Rows.Cast<DataRow>().Single();

        Assert.That(row["DataSourceProductName"], Is.EqualTo("Npgsql"));

        var pgVersion = conn.PostgreSqlVersion;
        Assert.That(row["DataSourceProductVersion"], Is.EqualTo(pgVersion.ToString()));

        var parsedNormalizedVersion = Version.Parse((string)row["DataSourceProductVersionNormalized"]);
        Assert.That(parsedNormalizedVersion, Is.EqualTo(conn.PostgreSqlVersion));

        Assert.That(Regex.Match("\"some_identifier\"", (string)row["QuotedIdentifierPattern"]).Groups[1].Value,
            Is.EqualTo("some_identifier"));
    }

    [Test]
    public async Task DataTypes()
    {
<<<<<<< HEAD
        await using var conn = await OpenConnectionAsync();
        await using var _ = await GetTempTypeName(conn, out var enumTypeName);
        await using var __ = await GetTempTypeName(conn, out var compositeTypeName);
        await using var ___ = await GetTempDomainName(conn, out var domainName);

        await conn.ExecuteNonQueryAsync($@"
CREATE TYPE {enumTypeName} AS ENUM ('a', 'b');
CREATE TYPE {compositeTypeName} AS (a INTEGER);
CREATE DOMAIN {domainName} AS TEXT");
        conn.ReloadTypes();

        conn.TypeMapper.MapEnum<TestEnum>(enumTypeName);
        conn.TypeMapper.MapComposite<TestComposite>(compositeTypeName);

        var dataTable = await GetSchema(conn, DbMetaDataCollectionNames.MetaDataCollections);
=======
        await using var adminConnection = await OpenConnectionAsync();
        var enumType = await GetTempTypeName(adminConnection);
        var compositeType = await GetTempTypeName(adminConnection);
        var domainType = await GetTempTypeName(adminConnection);
        await adminConnection.ExecuteNonQueryAsync($@"
CREATE TYPE {enumType} AS ENUM ('a', 'b');
CREATE TYPE {compositeType} AS (a INTEGER);
CREATE DOMAIN {domainType} AS TEXT");

        var dataSourceBuilder = CreateDataSourceBuilder();
        dataSourceBuilder.MapEnum<TestEnum>(enumType);
        dataSourceBuilder.MapComposite<TestComposite>(compositeType);
        await using var dataSource = dataSourceBuilder.Build();
        await using var connection = await dataSource.OpenConnectionAsync();

        var dataTable = await GetSchema(connection, DbMetaDataCollectionNames.MetaDataCollections);
>>>>>>> 10557d7e
        var metadata = dataTable.Rows
            .Cast<DataRow>()
            .Single(r => r["CollectionName"].Equals("DataTypes"));
        Assert.That(metadata["NumberOfRestrictions"], Is.Zero);
        Assert.That(metadata["NumberOfIdentifierParts"], Is.Zero);

        var dataTypes = await GetSchema(connection, DbMetaDataCollectionNames.DataTypes);

        var intRow = dataTypes.Rows.Cast<DataRow>().Single(r => r["TypeName"].Equals("integer"));
        Assert.That(intRow["DataType"], Is.EqualTo("System.Int32"));
        Assert.That(intRow["ProviderDbType"], Is.EqualTo((int)NpgsqlDbType.Integer));
        Assert.That(intRow["IsUnsigned"], Is.False);
        Assert.That(intRow["OID"], Is.EqualTo(23));

        var textRow = dataTypes.Rows.Cast<DataRow>().Single(r => r["TypeName"].Equals("text"));
        Assert.That(textRow["DataType"], Is.EqualTo("System.String"));
        Assert.That(textRow["ProviderDbType"], Is.EqualTo((int)NpgsqlDbType.Text));
        Assert.That(textRow["IsUnsigned"], Is.SameAs(DBNull.Value));
        Assert.That(textRow["OID"], Is.EqualTo(25));

        var numericRow = dataTypes.Rows.Cast<DataRow>().Single(r => r["TypeName"].Equals("numeric"));
        Assert.That(numericRow["DataType"], Is.EqualTo("System.Decimal"));
        Assert.That(numericRow["ProviderDbType"], Is.EqualTo((int)NpgsqlDbType.Numeric));
        Assert.That(numericRow["IsUnsigned"], Is.False);
        Assert.That(numericRow["OID"], Is.EqualTo(1700));
        Assert.That(numericRow["CreateFormat"], Is.EqualTo("NUMERIC({0},{1})"));
        Assert.That(numericRow["CreateParameters"], Is.EqualTo("precision, scale"));

        var intArrayRow = dataTypes.Rows.Cast<DataRow>().Single(r => r["TypeName"].Equals("integer[]"));
        Assert.That(intArrayRow["DataType"], Is.EqualTo("System.Int32[]"));
        Assert.That(intArrayRow["ProviderDbType"], Is.EqualTo((int)(NpgsqlDbType.Integer | NpgsqlDbType.Array)));
        Assert.That(intArrayRow["OID"], Is.EqualTo(1007));
        Assert.That(intArrayRow["CreateFormat"], Is.EqualTo("INTEGER[]"));

        var numericArrayRow = dataTypes.Rows.Cast<DataRow>().Single(r => r["TypeName"].Equals("numeric[]"));
        Assert.That(numericArrayRow["CreateFormat"], Is.EqualTo("NUMERIC({0},{1})[]"));
        Assert.That(numericArrayRow["CreateParameters"], Is.EqualTo("precision, scale"));

        var intRangeRow = dataTypes.Rows.Cast<DataRow>().Single(r => ((string)r["TypeName"]).EndsWith("int4range"));
        Assert.That(intRangeRow["DataType"], Does.StartWith("NpgsqlTypes.NpgsqlRange`1[[System.Int32"));
        Assert.That(intRangeRow["ProviderDbType"], Is.EqualTo((int)(NpgsqlDbType.Integer | NpgsqlDbType.Range)));
        Assert.That(intRangeRow["OID"], Is.EqualTo(3904));

<<<<<<< HEAD
        var enumRow = dataTypes.Rows.Cast<DataRow>().Single(r => ((string)r["TypeName"]).EndsWith("." + enumTypeName));
        Assert.That(enumRow["DataType"], Is.EqualTo("Npgsql.Tests.SchemaTests+TestEnum"));
        Assert.That(enumRow["ProviderDbType"], Is.SameAs(DBNull.Value));

        var compositeRow = dataTypes.Rows.Cast<DataRow>().Single(r => ((string)r["TypeName"]).EndsWith("." + compositeTypeName));
        Assert.That(compositeRow["DataType"], Is.EqualTo("Npgsql.Tests.SchemaTests+TestComposite"));
        Assert.That(compositeRow["ProviderDbType"], Is.SameAs(DBNull.Value));

        var domainRow = dataTypes.Rows.Cast<DataRow>().Single(r => ((string)r["TypeName"]).EndsWith("." + domainName));
=======
        var enumRow = dataTypes.Rows.Cast<DataRow>().Single(r => ((string)r["TypeName"]).EndsWith("." + enumType));
        Assert.That(enumRow["DataType"], Is.EqualTo("Npgsql.Tests.SchemaTests+TestEnum"));
        Assert.That(enumRow["ProviderDbType"], Is.SameAs(DBNull.Value));

        var compositeRow = dataTypes.Rows.Cast<DataRow>().Single(r => ((string)r["TypeName"]).EndsWith("." + compositeType));
        Assert.That(compositeRow["DataType"], Is.EqualTo("Npgsql.Tests.SchemaTests+TestComposite"));
        Assert.That(compositeRow["ProviderDbType"], Is.SameAs(DBNull.Value));

        var domainRow = dataTypes.Rows.Cast<DataRow>().Single(r => ((string)r["TypeName"]).EndsWith("." + domainType));
>>>>>>> 10557d7e
        Assert.That(domainRow["DataType"], Is.EqualTo("System.String"));
        Assert.That(domainRow["ProviderDbType"], Is.EqualTo((int)NpgsqlDbType.Text));
        Assert.That(domainRow["IsBestMatch"], Is.False);
    }

    enum TestEnum { A, B };

    class TestComposite { public int A { get; set; } }

    [Test]
    public async Task Restrictions()
    {
        await using var conn = await OpenConnectionAsync();
        var restrictions = await GetSchema(conn, DbMetaDataCollectionNames.Restrictions);
        Assert.That(restrictions.Rows, Has.Count.GreaterThan(0));
    }

    [Test]
    public async Task ReservedWords()
    {
        await using var conn = await OpenConnectionAsync();
        var reservedWords = await GetSchema(conn, DbMetaDataCollectionNames.ReservedWords);
        Assert.That(reservedWords.Rows, Has.Count.GreaterThan(0));
    }

    [Test]
    public async Task ForeignKeys()
    {
        await using var conn = await OpenConnectionAsync();
        var dt = await GetSchema(conn, "ForeignKeys");
        Assert.IsNotNull(dt);
    }

    [Test]
    public async Task ParameterMarkerFormat()
    {
        await using var conn = await OpenConnectionAsync();

<<<<<<< HEAD
        await using var _ = await CreateTempTable(conn, "int INTEGER", out var table);
=======
        var table = await CreateTempTable(conn, "int INTEGER");
>>>>>>> 10557d7e
        await conn.ExecuteNonQueryAsync($"INSERT INTO {table} (int) VALUES (4)");

        var dt = await GetSchema(conn, "DataSourceInformation");
        var parameterMarkerFormat = (string)dt.Rows[0]["ParameterMarkerFormat"];

        await using var command = conn.CreateCommand();
        const string parameterName = "@p_int";
        command.CommandText = $"SELECT * FROM {table} WHERE int=" + string.Format(parameterMarkerFormat, parameterName);
        command.Parameters.Add(new NpgsqlParameter(parameterName, 4));
        await using var reader = await command.ExecuteReaderAsync();
        Assert.IsTrue(reader.Read());
    }

    [Test]
    public async Task Precision_and_scale()
    {
        await using var conn = await OpenConnectionAsync();
<<<<<<< HEAD
        await using var _ = await CreateTempTable(conn, "explicit_both NUMERIC(10,2), explicit_precision NUMERIC(10), implicit_both NUMERIC, integer INTEGER, text TEXT", out var table);
=======
        var table = await CreateTempTable(
            conn, "explicit_both NUMERIC(10,2), explicit_precision NUMERIC(10), implicit_both NUMERIC, integer INTEGER, text TEXT");
>>>>>>> 10557d7e

        var dataTable = await GetSchema(conn, "Columns", new[] { null, null, table });
        var rows = dataTable.Rows.Cast<DataRow>().ToList();

        var explicitBoth = rows.Single(r => (string)r["column_name"] == "explicit_both");
        Assert.That(explicitBoth["numeric_precision"], Is.EqualTo(10));
        Assert.That(explicitBoth["numeric_scale"], Is.EqualTo(2));

        var explicitPrecision = rows.Single(r => (string)r["column_name"] == "explicit_precision");
        Assert.That(explicitPrecision["numeric_precision"], Is.EqualTo(10));
        Assert.That(explicitPrecision["numeric_scale"], Is.EqualTo(0)); // Not good

        // Consider exposing actual precision/scale even for implicit
        var implicitBoth = rows.Single(r => (string)r["column_name"] == "implicit_both");
        Assert.That(implicitBoth["numeric_precision"], Is.EqualTo(DBNull.Value));
        Assert.That(implicitBoth["numeric_scale"], Is.EqualTo(DBNull.Value));

        var integer = rows.Single(r => (string)r["column_name"] == "integer");
        Assert.That(integer["numeric_precision"], Is.EqualTo(32));
        Assert.That(integer["numeric_scale"], Is.EqualTo(0));

        var text = rows.Single(r => (string)r["column_name"] == "text");
        Assert.That(text["numeric_precision"], Is.EqualTo(DBNull.Value));
        Assert.That(text["numeric_scale"], Is.EqualTo(DBNull.Value));
    }

    [Test, IssueLink("https://github.com/npgsql/npgsql/issues/1831")]
    public async Task No_system_tables()
    {
        await using var conn = await OpenConnectionAsync();

        var dataTable = await GetSchema(conn, "Tables");
        var tables = dataTable.Rows
            .Cast<DataRow>()
            .Select(r => (string)r["TABLE_NAME"])
            .ToList();
        Assert.That(tables, Does.Not.Contain("pg_type"));  // schema pg_catalog
        Assert.That(tables, Does.Not.Contain("tables"));   // schema information_schema

        dataTable = await GetSchema(conn, "Views");
        var views = dataTable.Rows
            .Cast<DataRow>()
            .Select(r => (string)r["TABLE_NAME"])
            .ToList();
        Assert.That(views, Does.Not.Contain("pg_user"));  // schema pg_catalog
        Assert.That(views, Does.Not.Contain("views"));    // schema information_schema
    }

    [Test]
    public async Task GetSchema_tables_with_restrictions()
    {
        await using var conn = await OpenConnectionAsync();
<<<<<<< HEAD
        await using var _ = await CreateTempTable(conn, "bar INTEGER", out var table);
=======
        var table = await CreateTempTable(conn, "bar INTEGER");
>>>>>>> 10557d7e

        var dt = await GetSchema(conn, "Tables",  new[] { null, null, table });
        foreach (var row in dt.Rows.OfType<DataRow>())
            Assert.That(row["table_name"], Is.EqualTo(table));
    }

    [Test]
    public async Task GetSchema_views_with_restrictions()
    {
        await using var conn = await OpenConnectionAsync();
<<<<<<< HEAD
        await using var __ = await GetTempViewName(conn, out var view);
=======
        var view = await GetTempViewName(conn);
>>>>>>> 10557d7e

        await conn.ExecuteNonQueryAsync($"CREATE VIEW {view} AS SELECT 8 AS foo");

        var dt = await GetSchema(conn, "Views", new[] { null, null, view });
        foreach (var row in dt.Rows.OfType<DataRow>())
            Assert.That(row["table_name"], Is.EqualTo(view));
    }

    [Test]
    public async Task Primary_key()
    {
        await using var conn = await OpenConnectionAsync();
<<<<<<< HEAD
        await using var _ = await CreateTempTable(conn, "id INT PRIMARY KEY, f1 INT", out var table);
=======
        var table = await CreateTempTable(conn, "id INT PRIMARY KEY, f1 INT");
>>>>>>> 10557d7e

        var dataTable = await GetSchema(conn, "CONSTRAINTCOLUMNS", new[] { null, null, table });
        var column = dataTable.Rows.Cast<DataRow>().Single();

        Assert.That(column["table_schema"], Is.EqualTo("public"));
        Assert.That(column["table_name"], Is.EqualTo(table));
        Assert.That(column["column_name"], Is.EqualTo("id"));
        Assert.That(column["constraint_type"], Is.EqualTo("PRIMARY KEY"));
    }

    [Test]
    public async Task Primary_key_composite()
    {
        await using var conn = await OpenConnectionAsync();
<<<<<<< HEAD
        await using var _ = await CreateTempTable(conn, "id1 INT, id2 INT, f1 INT, PRIMARY KEY (id1, id2)", out var table);
=======
        var table = await CreateTempTable(conn, "id1 INT, id2 INT, f1 INT, PRIMARY KEY (id1, id2)");
>>>>>>> 10557d7e

        var dataTable = await GetSchema(conn, "CONSTRAINTCOLUMNS", new[] { null, null, table });
        var columns = dataTable.Rows.Cast<DataRow>().OrderBy(r => r["ordinal_number"]).ToList();

        Assert.That(columns.All(r => r["table_schema"].Equals("public")));
        Assert.That(columns.All(r => r["table_name"].Equals(table)));
        Assert.That(columns.All(r => r["constraint_type"].Equals("PRIMARY KEY")));

        Assert.That(columns[0]["column_name"], Is.EqualTo("id1"));
        Assert.That(columns[1]["column_name"], Is.EqualTo("id2"));
    }

    [Test]
    public async Task Unique_constraint()
    {
        await using var conn = await OpenConnectionAsync();
<<<<<<< HEAD
        await using var _ = await CreateTempTable(conn, "f1 INT, f2 INT, UNIQUE (f1, f2)", out var table);
=======
        var table = await CreateTempTable(conn, "f1 INT, f2 INT, UNIQUE (f1, f2)");
>>>>>>> 10557d7e

        var database = await conn.ExecuteScalarAsync("SELECT current_database()");

        var dataTable = await GetSchema(conn, "CONSTRAINTCOLUMNS", new[] { null, null, table });
        var columns = dataTable.Rows.Cast<DataRow>().ToList();

        Assert.That(columns.All(r => r["constraint_catalog"].Equals(database)));
        Assert.That(columns.All(r => r["constraint_schema"].Equals("public")));
        Assert.That(columns.All(r => r["constraint_name"] is not null));
        Assert.That(columns.All(r => r["table_catalog"].Equals(database)));
        Assert.That(columns.All(r => r["table_schema"].Equals("public")));
        Assert.That(columns.All(r => r["table_name"].Equals(table)));
        Assert.That(columns.All(r => r["constraint_type"].Equals("UNIQUE KEY")));

<<<<<<< HEAD
        Assert.That(columns[0]["column_name"], Is.EqualTo("f1"));
        Assert.That(columns[0]["ordinal_number"], Is.EqualTo(1));

        Assert.That(columns[1]["column_name"], Is.EqualTo("f2"));
        Assert.That(columns[1]["ordinal_number"], Is.EqualTo(2));
=======
        Assert.That(columns.Count, Is.EqualTo(2));

        // Columns are not necessarily in the correct order
        var firstColumn = columns.FirstOrDefault(x => (string)x["column_name"] == "f1")!;
        Assert.NotNull(firstColumn);
        Assert.That(firstColumn["ordinal_number"], Is.EqualTo(1));

        var secondColumn = columns.FirstOrDefault(x => (string)x["column_name"] == "f2")!;
        Assert.NotNull(secondColumn);
        Assert.That(secondColumn["ordinal_number"], Is.EqualTo(2));
>>>>>>> 10557d7e
    }

    [Test]
    public async Task Unique_index_composite()
    {
        await using var conn = await OpenConnectionAsync();
<<<<<<< HEAD
        var constraint = GetUniqueIdentifier("temp_constraint");
        await using var _ = await CreateTempTable(conn, $"f1 INT, f2 INT, CONSTRAINT {constraint} UNIQUE (f1, f2)", out var table);
=======
        var table = await GetTempTableName(conn);
        var constraint = table + "_uq";
        await conn.ExecuteNonQueryAsync(@$"
CREATE TABLE {table} (
    f1 INT,
    f2 INT,
    CONSTRAINT {constraint} UNIQUE (f1, f2)
)");
>>>>>>> 10557d7e

        var database = await conn.ExecuteScalarAsync("SELECT current_database()");

        var dataTable = await GetSchema(conn, "INDEXES", new[] { null, null, table });
        var index = dataTable.Rows.Cast<DataRow>().Single();

        Assert.That(index["table_schema"], Is.EqualTo("public"));
        Assert.That(index["table_name"], Is.EqualTo(table));
        Assert.That(index["index_name"], Is.EqualTo(constraint));
        Assert.That(index["type_desc"], Is.EqualTo(""));

        string[] indexColumnRestrictions = { null!, null!, table };
        var dataTable2 = await GetSchema(conn, "INDEXCOLUMNS", indexColumnRestrictions);
        var columns = dataTable2.Rows.Cast<DataRow>().ToList();

        Assert.That(columns.All(r => r["constraint_catalog"].Equals(database)));
        Assert.That(columns.All(r => r["constraint_schema"].Equals("public")));
        Assert.That(columns.All(r => r["constraint_name"].Equals(constraint)));
        Assert.That(columns.All(r => r["table_catalog"].Equals(database)));
        Assert.That(columns.All(r => r["table_schema"].Equals("public")));
        Assert.That(columns.All(r => r["table_name"].Equals(table)));

        Assert.That(columns[0]["column_name"], Is.EqualTo("f1"));
        Assert.That(columns[1]["column_name"], Is.EqualTo("f2"));

        string[] indexColumnRestrictions3 = { (string) database! , "public", table, constraint, "f1" };
        var dataTable3 = await GetSchema(conn, "INDEXCOLUMNS", indexColumnRestrictions3);
        var columns3 = dataTable3.Rows.Cast<DataRow>().ToList();
        Assert.That(columns3.Count, Is.EqualTo(1));
        Assert.That(columns3.Single()["column_name"], Is.EqualTo("f1"));
    }

    [Test, IssueLink("https://github.com/npgsql/npgsql/issues/1886")]
    public async Task Column_schema_data_types()
    {
        await using var conn = await OpenConnectionAsync();

        var columnDefinition = @"
p0 integer PRIMARY KEY NOT NULL,
achar char,
char character(3),
vchar character varying(10),
text text,
bytea bytea,
abit bit(1),
bit bit(3),
vbit bit varying(5),
boolean boolean,
smallint smallint,
integer integer,
bigint bigint,
real real,
double double precision,
numeric numeric,
money money,
date date,
timetz time with time zone,
timestamptz timestamp with time zone,
time time without time zone,
timestamp timestamp without time zone,
point point,
box box,
lseg lseg,
path path,
polygon polygon,
circle circle,
line line,
inet inet,
macaddr macaddr,
uuid uuid,
interval interval,
name name,
refcursor refcursor,
numrange numrange,
oidvector oidvector,
""bigint[]"" bigint[],
cidr cidr,
maccaddr8 macaddr8,
jsonb jsonb,
json json,
xml xml,
tsvector tsvector,
tsquery tsquery,
tid tid,
xid xid,
cid cid";
<<<<<<< HEAD
        await using var _ = await CreateTempTable(conn, columnDefinition, out var table);
=======
        var table = await CreateTempTable(conn, columnDefinition);
>>>>>>> 10557d7e

        var columnsSchema = await GetSchema(conn, "Columns", new[] { null, null, table });
        var columns = columnsSchema.Rows.Cast<DataRow>().ToList();

        var dataTypes = await GetSchema(conn, DbMetaDataCollectionNames.DataTypes);

        var nonMatching = columns.FirstOrDefault(col => !dataTypes.Rows.Cast<DataRow>().Any(row => row["TypeName"].Equals(col["data_type"])));
        if (nonMatching is not null)
            Assert.Fail($"Could not find matching data type for column {nonMatching["column_name"]} with type {nonMatching["data_type"]}");
    }

    [Test, IssueLink("https://github.com/npgsql/npgsql/issues/4392")]
    public async Task Enum_in_public_schema()
    {
        await using var conn = await OpenConnectionAsync();
<<<<<<< HEAD
        await using var _ = await GetTempTypeName(conn, out var enumName);
        await using var __ = await GetTempTableName(conn, out var table);
=======
        var enumName = await GetTempTypeName(conn);
        var table = await GetTempTableName(conn);
>>>>>>> 10557d7e

        await conn.ExecuteNonQueryAsync($@"
CREATE TYPE {enumName} AS ENUM ('red', 'yellow', 'blue');
CREATE TABLE {table} (color {enumName});");

        var dataTable = await GetSchema(conn, "Columns", new[] { null, null, table });
        var row = dataTable.Rows.Cast<DataRow>().Single();
        Assert.That(row["data_type"], Is.EqualTo(enumName));
    }

    [Test, IssueLink("https://github.com/npgsql/npgsql/issues/4392")]
    public async Task Enum_in_non_public_schema()
    {
        await using var conn = await OpenConnectionAsync();
<<<<<<< HEAD
        await using var _ = await CreateTempSchema(conn, out var schema);
        await using var __ = await GetTempTypeName(conn, out var enumName);
        await using var ___ = await GetTempTableName(conn, out var table);
=======
        const string enumName = "my_enum";
        var schema = await CreateTempSchema(conn);
        var table = await GetTempTableName(conn);
>>>>>>> 10557d7e

        await conn.ExecuteNonQueryAsync($@"
CREATE TYPE {schema}.{enumName} AS ENUM ('red', 'yellow', 'blue');
CREATE TABLE {table} (color {schema}.{enumName});");

        var dataTable = await GetSchema(conn, "Columns", new[] { null, null, table });
        var row = dataTable.Rows.Cast<DataRow>().Single();
        Assert.That(row["data_type"], Is.EqualTo($"{schema}.{enumName}"));
    }

    public SchemaTests(SyncOrAsync syncOrAsync) : base(syncOrAsync) { }

    // ReSharper disable MethodHasAsyncOverload
    async Task<DataTable> GetSchema(NpgsqlConnection conn)
        => IsAsync ? await conn.GetSchemaAsync() : conn.GetSchema();

    async Task<DataTable> GetSchema(NpgsqlConnection conn, string collectionName)
        => IsAsync ? await conn.GetSchemaAsync(collectionName) : conn.GetSchema(collectionName);

    async Task<DataTable> GetSchema(NpgsqlConnection conn, string collectionName, string?[] restrictions)
        => IsAsync ? await conn.GetSchemaAsync(collectionName, restrictions) : conn.GetSchema(collectionName, restrictions);
    // ReSharper restore MethodHasAsyncOverload
}<|MERGE_RESOLUTION|>--- conflicted
+++ resolved
@@ -131,23 +131,6 @@
     [Test]
     public async Task DataTypes()
     {
-<<<<<<< HEAD
-        await using var conn = await OpenConnectionAsync();
-        await using var _ = await GetTempTypeName(conn, out var enumTypeName);
-        await using var __ = await GetTempTypeName(conn, out var compositeTypeName);
-        await using var ___ = await GetTempDomainName(conn, out var domainName);
-
-        await conn.ExecuteNonQueryAsync($@"
-CREATE TYPE {enumTypeName} AS ENUM ('a', 'b');
-CREATE TYPE {compositeTypeName} AS (a INTEGER);
-CREATE DOMAIN {domainName} AS TEXT");
-        conn.ReloadTypes();
-
-        conn.TypeMapper.MapEnum<TestEnum>(enumTypeName);
-        conn.TypeMapper.MapComposite<TestComposite>(compositeTypeName);
-
-        var dataTable = await GetSchema(conn, DbMetaDataCollectionNames.MetaDataCollections);
-=======
         await using var adminConnection = await OpenConnectionAsync();
         var enumType = await GetTempTypeName(adminConnection);
         var compositeType = await GetTempTypeName(adminConnection);
@@ -164,7 +147,6 @@
         await using var connection = await dataSource.OpenConnectionAsync();
 
         var dataTable = await GetSchema(connection, DbMetaDataCollectionNames.MetaDataCollections);
->>>>>>> 10557d7e
         var metadata = dataTable.Rows
             .Cast<DataRow>()
             .Single(r => r["CollectionName"].Equals("DataTypes"));
@@ -208,17 +190,6 @@
         Assert.That(intRangeRow["ProviderDbType"], Is.EqualTo((int)(NpgsqlDbType.Integer | NpgsqlDbType.Range)));
         Assert.That(intRangeRow["OID"], Is.EqualTo(3904));
 
-<<<<<<< HEAD
-        var enumRow = dataTypes.Rows.Cast<DataRow>().Single(r => ((string)r["TypeName"]).EndsWith("." + enumTypeName));
-        Assert.That(enumRow["DataType"], Is.EqualTo("Npgsql.Tests.SchemaTests+TestEnum"));
-        Assert.That(enumRow["ProviderDbType"], Is.SameAs(DBNull.Value));
-
-        var compositeRow = dataTypes.Rows.Cast<DataRow>().Single(r => ((string)r["TypeName"]).EndsWith("." + compositeTypeName));
-        Assert.That(compositeRow["DataType"], Is.EqualTo("Npgsql.Tests.SchemaTests+TestComposite"));
-        Assert.That(compositeRow["ProviderDbType"], Is.SameAs(DBNull.Value));
-
-        var domainRow = dataTypes.Rows.Cast<DataRow>().Single(r => ((string)r["TypeName"]).EndsWith("." + domainName));
-=======
         var enumRow = dataTypes.Rows.Cast<DataRow>().Single(r => ((string)r["TypeName"]).EndsWith("." + enumType));
         Assert.That(enumRow["DataType"], Is.EqualTo("Npgsql.Tests.SchemaTests+TestEnum"));
         Assert.That(enumRow["ProviderDbType"], Is.SameAs(DBNull.Value));
@@ -228,7 +199,6 @@
         Assert.That(compositeRow["ProviderDbType"], Is.SameAs(DBNull.Value));
 
         var domainRow = dataTypes.Rows.Cast<DataRow>().Single(r => ((string)r["TypeName"]).EndsWith("." + domainType));
->>>>>>> 10557d7e
         Assert.That(domainRow["DataType"], Is.EqualTo("System.String"));
         Assert.That(domainRow["ProviderDbType"], Is.EqualTo((int)NpgsqlDbType.Text));
         Assert.That(domainRow["IsBestMatch"], Is.False);
@@ -267,11 +237,7 @@
     {
         await using var conn = await OpenConnectionAsync();
 
-<<<<<<< HEAD
-        await using var _ = await CreateTempTable(conn, "int INTEGER", out var table);
-=======
         var table = await CreateTempTable(conn, "int INTEGER");
->>>>>>> 10557d7e
         await conn.ExecuteNonQueryAsync($"INSERT INTO {table} (int) VALUES (4)");
 
         var dt = await GetSchema(conn, "DataSourceInformation");
@@ -289,12 +255,8 @@
     public async Task Precision_and_scale()
     {
         await using var conn = await OpenConnectionAsync();
-<<<<<<< HEAD
-        await using var _ = await CreateTempTable(conn, "explicit_both NUMERIC(10,2), explicit_precision NUMERIC(10), implicit_both NUMERIC, integer INTEGER, text TEXT", out var table);
-=======
         var table = await CreateTempTable(
             conn, "explicit_both NUMERIC(10,2), explicit_precision NUMERIC(10), implicit_both NUMERIC, integer INTEGER, text TEXT");
->>>>>>> 10557d7e
 
         var dataTable = await GetSchema(conn, "Columns", new[] { null, null, table });
         var rows = dataTable.Rows.Cast<DataRow>().ToList();
@@ -347,11 +309,7 @@
     public async Task GetSchema_tables_with_restrictions()
     {
         await using var conn = await OpenConnectionAsync();
-<<<<<<< HEAD
-        await using var _ = await CreateTempTable(conn, "bar INTEGER", out var table);
-=======
         var table = await CreateTempTable(conn, "bar INTEGER");
->>>>>>> 10557d7e
 
         var dt = await GetSchema(conn, "Tables",  new[] { null, null, table });
         foreach (var row in dt.Rows.OfType<DataRow>())
@@ -362,11 +320,7 @@
     public async Task GetSchema_views_with_restrictions()
     {
         await using var conn = await OpenConnectionAsync();
-<<<<<<< HEAD
-        await using var __ = await GetTempViewName(conn, out var view);
-=======
         var view = await GetTempViewName(conn);
->>>>>>> 10557d7e
 
         await conn.ExecuteNonQueryAsync($"CREATE VIEW {view} AS SELECT 8 AS foo");
 
@@ -379,11 +333,7 @@
     public async Task Primary_key()
     {
         await using var conn = await OpenConnectionAsync();
-<<<<<<< HEAD
-        await using var _ = await CreateTempTable(conn, "id INT PRIMARY KEY, f1 INT", out var table);
-=======
         var table = await CreateTempTable(conn, "id INT PRIMARY KEY, f1 INT");
->>>>>>> 10557d7e
 
         var dataTable = await GetSchema(conn, "CONSTRAINTCOLUMNS", new[] { null, null, table });
         var column = dataTable.Rows.Cast<DataRow>().Single();
@@ -398,11 +348,7 @@
     public async Task Primary_key_composite()
     {
         await using var conn = await OpenConnectionAsync();
-<<<<<<< HEAD
-        await using var _ = await CreateTempTable(conn, "id1 INT, id2 INT, f1 INT, PRIMARY KEY (id1, id2)", out var table);
-=======
         var table = await CreateTempTable(conn, "id1 INT, id2 INT, f1 INT, PRIMARY KEY (id1, id2)");
->>>>>>> 10557d7e
 
         var dataTable = await GetSchema(conn, "CONSTRAINTCOLUMNS", new[] { null, null, table });
         var columns = dataTable.Rows.Cast<DataRow>().OrderBy(r => r["ordinal_number"]).ToList();
@@ -419,11 +365,7 @@
     public async Task Unique_constraint()
     {
         await using var conn = await OpenConnectionAsync();
-<<<<<<< HEAD
-        await using var _ = await CreateTempTable(conn, "f1 INT, f2 INT, UNIQUE (f1, f2)", out var table);
-=======
         var table = await CreateTempTable(conn, "f1 INT, f2 INT, UNIQUE (f1, f2)");
->>>>>>> 10557d7e
 
         var database = await conn.ExecuteScalarAsync("SELECT current_database()");
 
@@ -438,13 +380,6 @@
         Assert.That(columns.All(r => r["table_name"].Equals(table)));
         Assert.That(columns.All(r => r["constraint_type"].Equals("UNIQUE KEY")));
 
-<<<<<<< HEAD
-        Assert.That(columns[0]["column_name"], Is.EqualTo("f1"));
-        Assert.That(columns[0]["ordinal_number"], Is.EqualTo(1));
-
-        Assert.That(columns[1]["column_name"], Is.EqualTo("f2"));
-        Assert.That(columns[1]["ordinal_number"], Is.EqualTo(2));
-=======
         Assert.That(columns.Count, Is.EqualTo(2));
 
         // Columns are not necessarily in the correct order
@@ -455,17 +390,12 @@
         var secondColumn = columns.FirstOrDefault(x => (string)x["column_name"] == "f2")!;
         Assert.NotNull(secondColumn);
         Assert.That(secondColumn["ordinal_number"], Is.EqualTo(2));
->>>>>>> 10557d7e
     }
 
     [Test]
     public async Task Unique_index_composite()
     {
         await using var conn = await OpenConnectionAsync();
-<<<<<<< HEAD
-        var constraint = GetUniqueIdentifier("temp_constraint");
-        await using var _ = await CreateTempTable(conn, $"f1 INT, f2 INT, CONSTRAINT {constraint} UNIQUE (f1, f2)", out var table);
-=======
         var table = await GetTempTableName(conn);
         var constraint = table + "_uq";
         await conn.ExecuteNonQueryAsync(@$"
@@ -474,7 +404,6 @@
     f2 INT,
     CONSTRAINT {constraint} UNIQUE (f1, f2)
 )");
->>>>>>> 10557d7e
 
         var database = await conn.ExecuteScalarAsync("SELECT current_database()");
 
@@ -561,11 +490,7 @@
 tid tid,
 xid xid,
 cid cid";
-<<<<<<< HEAD
-        await using var _ = await CreateTempTable(conn, columnDefinition, out var table);
-=======
         var table = await CreateTempTable(conn, columnDefinition);
->>>>>>> 10557d7e
 
         var columnsSchema = await GetSchema(conn, "Columns", new[] { null, null, table });
         var columns = columnsSchema.Rows.Cast<DataRow>().ToList();
@@ -581,13 +506,8 @@
     public async Task Enum_in_public_schema()
     {
         await using var conn = await OpenConnectionAsync();
-<<<<<<< HEAD
-        await using var _ = await GetTempTypeName(conn, out var enumName);
-        await using var __ = await GetTempTableName(conn, out var table);
-=======
         var enumName = await GetTempTypeName(conn);
         var table = await GetTempTableName(conn);
->>>>>>> 10557d7e
 
         await conn.ExecuteNonQueryAsync($@"
 CREATE TYPE {enumName} AS ENUM ('red', 'yellow', 'blue');
@@ -602,15 +522,9 @@
     public async Task Enum_in_non_public_schema()
     {
         await using var conn = await OpenConnectionAsync();
-<<<<<<< HEAD
-        await using var _ = await CreateTempSchema(conn, out var schema);
-        await using var __ = await GetTempTypeName(conn, out var enumName);
-        await using var ___ = await GetTempTableName(conn, out var table);
-=======
         const string enumName = "my_enum";
         var schema = await CreateTempSchema(conn);
         var table = await GetTempTableName(conn);
->>>>>>> 10557d7e
 
         await conn.ExecuteNonQueryAsync($@"
 CREATE TYPE {schema}.{enumName} AS ENUM ('red', 'yellow', 'blue');
