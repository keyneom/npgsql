﻿using System;
using System.Collections.Generic;
using System.Data;
using System.Diagnostics.CodeAnalysis;
using System.Globalization;
using System.Linq;
using System.Text;
using System.Threading;
using System.Threading.Tasks;
using Microsoft.Extensions.Logging;
using NUnit.Framework;

namespace Npgsql.Tests;

public static class TestUtil
{
    /// <summary>
    /// Unless the NPGSQL_TEST_DB environment variable is defined, this is used as the connection string for the
    /// test database.
    /// </summary>
    public const string DefaultConnectionString =
        "Server=localhost;Username=npgsql_tests;Password=npgsql_tests;Database=npgsql_tests;Timeout=0;Command Timeout=0;SSL Mode=Disable";

    /// <summary>
    /// The connection string that will be used when opening the connection to the tests database.
    /// May be overridden in fixtures, e.g. to set special connection parameters
    /// </summary>
    public static string ConnectionString { get; }
        = Environment.GetEnvironmentVariable("NPGSQL_TEST_DB") ?? DefaultConnectionString;

    public static bool IsOnBuildServer =>
        Environment.GetEnvironmentVariable("GITHUB_ACTIONS") != null ||
        Environment.GetEnvironmentVariable("CI") != null;

    /// <summary>
    /// Calls Assert.Ignore() unless we're on the build server, in which case calls
    /// Assert.Fail(). We don't to miss any regressions just because something was misconfigured
    /// at the build server and caused a test to be inconclusive.
    /// </summary>
    [DoesNotReturn]
    public static void IgnoreExceptOnBuildServer(string message)
    {
        if (IsOnBuildServer)
            Assert.Fail(message);
        else
            Assert.Ignore(message);

        throw new Exception("Should not occur");
    }

    public static void IgnoreExceptOnBuildServer(string message, params object[] args)
        => IgnoreExceptOnBuildServer(string.Format(message, args));

    public static void MinimumPgVersion(NpgsqlDataSource dataSource, string minVersion, string? ignoreText = null)
    {
        using var connection = dataSource.OpenConnection();
        MinimumPgVersion(connection, minVersion, ignoreText);
    }

    public static void MinimumPgVersion(NpgsqlConnection conn, string minVersion, string? ignoreText = null)
    {
        var min = new Version(minVersion);
        if (conn.PostgreSqlVersion < min)
        {
            var msg = $"Postgresql backend version {conn.PostgreSqlVersion} is less than the required {min}";
            if (ignoreText != null)
                msg += ": " + ignoreText;
            Assert.Ignore(msg);
        }
    }

    public static void MaximumPgVersionExclusive(NpgsqlConnection conn, string maxVersion, string? ignoreText = null)
    {
        var max = new Version(maxVersion);
        if (conn.PostgreSqlVersion >= max)
        {
            var msg = $"Postgresql backend version {conn.PostgreSqlVersion} is greater than or equal to the required (exclusive) maximum of {maxVersion}";
            if (ignoreText != null)
                msg += ": " + ignoreText;
            Assert.Ignore(msg);
        }
    }

    static readonly Version MinCreateExtensionVersion = new(9, 1);

    public static void IgnoreOnRedshift(NpgsqlConnection conn, string? ignoreText = null)
    {
        if (new NpgsqlConnectionStringBuilder(conn.ConnectionString).ServerCompatibilityMode == ServerCompatibilityMode.Redshift)
        {
            var msg = "Test ignored on Redshift";
            if (ignoreText != null)
                msg += ": " + ignoreText;
            Assert.Ignore(msg);
        }
    }

    public static bool IsPgPrerelease(NpgsqlConnection conn)
        => ((string)conn.ExecuteScalar("SELECT version()")!).Contains("beta");

    public static void EnsureExtension(NpgsqlConnection conn, string extension, string? minVersion = null)
        => EnsureExtension(conn, extension, minVersion, async: false).GetAwaiter().GetResult();

    public static Task EnsureExtensionAsync(NpgsqlConnection conn, string extension, string? minVersion = null)
        => EnsureExtension(conn, extension, minVersion, async: true);

    static async Task EnsureExtension(NpgsqlConnection conn, string extension, string? minVersion, bool async)
    {
        if (minVersion != null)
            MinimumPgVersion(conn, minVersion, $"The extension '{extension}' only works for PostgreSQL {minVersion} and higher.");

        if (conn.PostgreSqlVersion < MinCreateExtensionVersion)
            Assert.Ignore($"The 'CREATE EXTENSION' command only works for PostgreSQL {MinCreateExtensionVersion} and higher.");

        if (async)
            await conn.ExecuteNonQueryAsync($"CREATE EXTENSION IF NOT EXISTS {extension}");
        else
            conn.ExecuteNonQuery($"CREATE EXTENSION IF NOT EXISTS {extension}");

        conn.ReloadTypes();
    }

    /// <summary>
    /// Causes the test to be ignored if the supplied query fails with SqlState 0A000 (feature_not_supported)
    /// </summary>
    /// <param name="conn">The connection to execute the test query. The connection needs to be open.</param>
    /// <param name="testQuery">The query to test for the feature.
    /// This query needs to fail with SqlState 0A000 (feature_not_supported) if the feature isn't present.</param>
    public static void IgnoreIfFeatureNotSupported(NpgsqlConnection conn, string testQuery)
        => IgnoreIfFeatureNotSupported(conn, testQuery, async: false).GetAwaiter().GetResult();

    /// <summary>
    /// Causes the test to be ignored if the supplied query fails with SqlState 0A000 (feature_not_supported)
    /// </summary>
    /// <param name="conn">The connection to execute the test query. The connection needs to be open.</param>
    /// <param name="testQuery">The query to test for the feature.
    /// This query needs to fail with SqlState 0A000 (feature_not_supported) if the feature isn't present.</param>
    public static Task IgnoreIfFeatureNotSupportedAsync(NpgsqlConnection conn, string testQuery)
        => IgnoreIfFeatureNotSupported(conn, testQuery, async: true);

    static async Task IgnoreIfFeatureNotSupported(NpgsqlConnection conn, string testQuery, bool async)
    {
        try
        {
            if (async)
                await conn.ExecuteNonQueryAsync(testQuery);
            else
                conn.ExecuteNonQuery(testQuery);
        }
        catch (PostgresException e) when (e.SqlState == PostgresErrorCodes.FeatureNotSupported)
        {
            Assert.Ignore(e.Message);
        }
    }

    public static async Task EnsurePostgis(NpgsqlConnection conn)
    {
        try
        {
            await EnsureExtensionAsync(conn, "postgis");
        }
        catch (PostgresException e) when (e.SqlState == PostgresErrorCodes.UndefinedFile)
        {
            // PostGIS packages aren't available for PostgreSQL prereleases
            if (IsPgPrerelease(conn))
            {
                Assert.Ignore($"PostGIS could not be installed, but PostgreSQL is prerelease ({conn.ServerVersion}), ignoring test suite.");
            }
        }
    }

    public static string GetUniqueIdentifier(string prefix)
        => prefix + Interlocked.Increment(ref _counter);

    static int _counter;

    /// <summary>
    /// Creates a table with a unique name, usable for a single test.
    /// </summary>
    internal static async Task<string> CreateTempTable(NpgsqlConnection conn, string columns)
    {
        var tableName = "temp_table" + Interlocked.Increment(ref _tempTableCounter);

        await conn.ExecuteNonQueryAsync(@$"
START TRANSACTION;
SELECT pg_advisory_xact_lock(0);
DROP TABLE IF EXISTS {tableName} CASCADE;
COMMIT;
CREATE TABLE {tableName} ({columns});");

        return tableName;
    }

    /// <summary>
    /// Generates a unique table name, usable for a single test, and drops it if it already exists.
    /// Actual creation of the table is the responsibility of the caller.
    /// </summary>
    internal static async Task<string> GetTempTableName(NpgsqlConnection conn)
    {
        var tableName = "temp_table" + Interlocked.Increment(ref _tempTableCounter);
        await conn.ExecuteNonQueryAsync(@$"
START TRANSACTION;
SELECT pg_advisory_xact_lock(0);
DROP TABLE IF EXISTS {tableName} CASCADE;
COMMIT");
        return tableName;
    }

    /// <summary>
    /// Creates a table with a unique name, usable for a single test, and returns an <see cref="IDisposable"/> to
    /// drop it at the end of the test.
    /// </summary>
    internal static async Task<string> CreateTempTable(NpgsqlDataSource dataSource, string columns)
    {
        var tableName = "temp_table" + Interlocked.Increment(ref _tempTableCounter);
        await dataSource.ExecuteNonQueryAsync(@$"
START TRANSACTION;
SELECT pg_advisory_xact_lock(0);
DROP TABLE IF EXISTS {tableName} CASCADE;
COMMIT;
CREATE TABLE {tableName} ({columns});");
        return tableName;
    }

    /// <summary>
    /// Creates a schema with a unique name, usable for a single test.
    /// </summary>
    internal static async Task<string> CreateTempSchema(NpgsqlConnection conn)
    {
        var schemaName = "temp_schema" + Interlocked.Increment(ref _tempSchemaCounter);
        await conn.ExecuteNonQueryAsync($"DROP SCHEMA IF EXISTS {schemaName} CASCADE; CREATE SCHEMA {schemaName}");
        return schemaName;
    }

<<<<<<< HEAD
        /// <summary>
        /// Ensure the type does not exist, usable for a single test.
        /// Actual creation of the type is the responsibility of the caller.
        /// </summary>
        /// <returns>
        /// An <see cref="IDisposable"/> to drop the type at the end of the test.
        /// </returns>
        internal static Task<IAsyncDisposable> EnsureTypeDoesNotExist(NpgsqlConnection conn, string typeName)
            => conn.ExecuteNonQueryAsync($"DROP TYPE IF EXISTS {typeName} CASCADE")
                .ContinueWith(
                    (t, name) => (IAsyncDisposable)new DatabaseObjectDropper(conn, (string)name!, "TYPE"),
                    typeName,
                    TaskContinuationOptions.OnlyOnRanToCompletion);

        /// <summary>
        /// Generates a unique domain name, usable for a single test.
        /// Actual creation of the domain is the responsibility of the caller.
        /// </summary>
        /// <returns>
        /// An <see cref="IDisposable"/> to drop the type at the end of the test.
        /// </returns>
        internal static Task<IAsyncDisposable> GetTempDomainName(NpgsqlConnection conn, out string domainName)
        {
            domainName = "temp_domain" + Interlocked.Increment(ref _tempDomainCounter);
            return conn.ExecuteNonQueryAsync($"DROP DOMAIN IF EXISTS {domainName} CASCADE")
                .ContinueWith(
                    (_, name) => (IAsyncDisposable)new DatabaseObjectDropper(conn, (string)name!, "DOMAIN"),
                    domainName,
                    TaskContinuationOptions.OnlyOnRanToCompletion);
        }

        static volatile int _tempTableCounter;
        static volatile int _tempViewCounter;
        static volatile int _tempFunctionCounter;
        static volatile int _tempSchemaCounter;
        static volatile int _tempTypeCounter;
        static volatile int _tempDomainCounter;

        sealed class DatabaseObjectDropper : IAsyncDisposable
        {
            readonly NpgsqlConnection _conn;
            readonly string _type;
            readonly string _name;
=======
    /// <summary>
    /// Generates a unique view name, usable for a single test, and drops it if it already exists.
    /// Actual creation of the view is the responsibility of the caller.
    /// </summary>
    internal static async Task<string> GetTempViewName(NpgsqlConnection conn)
    {
        var viewName = "temp_view" + Interlocked.Increment(ref _tempViewCounter);
        await conn.ExecuteNonQueryAsync($"DROP VIEW IF EXISTS {viewName} CASCADE");
        return viewName;
    }

    /// <summary>
    /// Generates a unique function name, usable for a single test.
    /// Actual creation of the function is the responsibility of the caller.
    /// </summary>
    internal static async Task<string> GetTempFunctionName(NpgsqlConnection conn)
    {
        var functionName = "temp_func" + Interlocked.Increment(ref _tempFunctionCounter);
        await conn.ExecuteNonQueryAsync($"DROP FUNCTION IF EXISTS {functionName} CASCADE");
        return functionName;
    }
>>>>>>> 10557d7e

    /// <summary>
    /// Generates a unique function name, usable for a single test.
    /// Actual creation of the function is the responsibility of the caller.
    /// </summary>
    /// <returns>
    /// An <see cref="IDisposable"/> to drop the function at the end of the test.
    /// </returns>
    internal static async Task<string> GetTempProcedureName(NpgsqlDataSource dataSource)
    {
        var procedureName = "temp_procedure" + Interlocked.Increment(ref _tempProcedureCounter);
        await dataSource.ExecuteNonQueryAsync($"DROP PROCEDURE IF EXISTS {procedureName} CASCADE");
        return procedureName;
    }

    /// <summary>
    /// Generates a unique function name, usable for a single test.
    /// Actual creation of the function is the responsibility of the caller.
    /// </summary>
    /// <returns>
    /// An <see cref="IDisposable"/> to drop the function at the end of the test.
    /// </returns>
    internal static async Task<string> GetTempProcedureName(NpgsqlConnection connection)
    {
        var procedureName = "temp_procedure" + Interlocked.Increment(ref _tempProcedureCounter);
        await connection.ExecuteNonQueryAsync($"DROP PROCEDURE IF EXISTS {procedureName} CASCADE");
        return procedureName;
    }

    /// <summary>
    /// Generates a unique type name, usable for a single test.
    /// Actual creation of the type is the responsibility of the caller.
    /// </summary>
    internal static async Task<string> GetTempTypeName(NpgsqlConnection conn)
    {
        var typeName = "temp_type" + Interlocked.Increment(ref _tempTypeCounter);
        await conn.ExecuteNonQueryAsync($"DROP TYPE IF EXISTS {typeName} CASCADE");
        return typeName;
    }

    internal static volatile int _tempTableCounter;
    static volatile int _tempViewCounter;
    static volatile int _tempFunctionCounter;
    static volatile int _tempProcedureCounter;
    static volatile int _tempSchemaCounter;
    static volatile int _tempTypeCounter;

    /// <summary>
    /// Creates a pool with a unique application name, usable for a single test, and returns an
    /// <see cref="IDisposable"/> to drop it at the end of the test.
    /// </summary>
    internal static IDisposable CreateTempPool(string origConnectionString, out string tempConnectionString)
        => CreateTempPool(new NpgsqlConnectionStringBuilder(origConnectionString), out tempConnectionString);

    /// <summary>
    /// Creates a pool with a unique application name, usable for a single test, and returns an
    /// <see cref="IDisposable"/> to drop it at the end of the test.
    /// </summary>
    internal static IDisposable CreateTempPool(NpgsqlConnectionStringBuilder builder, out string tempConnectionString)
    {
        builder.ApplicationName = (builder.ApplicationName ?? "TempPool") + Interlocked.Increment(ref _tempPoolCounter);
        tempConnectionString = builder.ConnectionString;
        return new PoolDisposer(tempConnectionString);
    }

    static volatile int _tempPoolCounter;

    readonly struct PoolDisposer : IDisposable
    {
        readonly string _connectionString;

        internal PoolDisposer(string connectionString) => _connectionString = connectionString;

        public void Dispose()
        {
            var conn = new NpgsqlConnection(_connectionString);
            NpgsqlConnection.ClearPool(conn);
        }
    }

    /// <summary>
    /// Utility to generate a bytea literal in Postgresql hex format
    /// See https://www.postgresql.org/docs/current/static/datatype-binary.html
    /// </summary>
    internal static string EncodeByteaHex(ICollection<byte> buf)
    {
        var hex = new StringBuilder(@"E'\\x", buf.Count * 2 + 3);
        foreach (var b in buf)
            hex.Append($"{b:x2}");
        hex.Append("'");
        return hex.ToString();
    }

    internal static IDisposable SetEnvironmentVariable(string name, string? value)
    {
        var oldValue = Environment.GetEnvironmentVariable(name);
        Environment.SetEnvironmentVariable(name, value);
        return new DeferredExecutionDisposable(() => Environment.SetEnvironmentVariable(name, oldValue));
    }

    internal static IDisposable SetCurrentCulture(CultureInfo culture)
    {
        var oldCulture = CultureInfo.CurrentCulture;
        CultureInfo.CurrentCulture = culture;

        return new DeferredExecutionDisposable(() => CultureInfo.CurrentCulture = oldCulture);
    }

    internal static IDisposable DisableSqlRewriting()
    {
#if DEBUG
        NpgsqlCommand.EnableSqlRewriting = false;
        return new DeferredExecutionDisposable(() => NpgsqlCommand.EnableSqlRewriting = true);
#else
        Assert.Ignore("Cannot disable SQL rewriting in RELEASE builds");
        throw new NotSupportedException("Cannot disable SQL rewriting in RELEASE builds");
#endif
    }

    class DeferredExecutionDisposable : IDisposable
    {
        readonly Action _action;

        internal DeferredExecutionDisposable(Action action) => _action = action;

        public void Dispose()
            => _action();
    }

    internal static object AssertLoggingStateContains(
        (LogLevel Level, EventId Id, string Message, object? State, Exception? Exception) log,
        string key)
    {
        if (log.State is not IEnumerable<KeyValuePair<string, object>> keyValuePairs || keyValuePairs.All(kvp => kvp.Key != key))
        {
            Assert.Fail($@"Dod not find logging state key ""{key}""");
            throw new Exception();
        }

        return keyValuePairs.Single(kvp => kvp.Key == key).Value;
    }

    internal static void AssertLoggingStateContains<T>(
        (LogLevel Level, EventId Id, string Message, object? State, Exception? Exception) log,
        string key,
        T value)
        => Assert.That(log.State, Contains.Item(new KeyValuePair<string, T>(key, value)));

    internal static void AssertLoggingStateDoesNotContain(
        (LogLevel Level, EventId Id, string Message, object? State, Exception? Exception) log,
        string key)
    {
        var value = log.State is IEnumerable<KeyValuePair<string, object>> keyValuePairs &&
                    keyValuePairs.FirstOrDefault(kvp => kvp.Key == key) is { } kvpPair
            ? kvpPair.Value
            : null;

        Assert.That(value, Is.Null, $@"Found logging state (""{key}"", {value}");
    }
}

public static class NpgsqlConnectionExtensions
{
    public static int ExecuteNonQuery(this NpgsqlConnection conn, string sql, NpgsqlTransaction? tx = null)
    {
        using var command = tx == null ? new NpgsqlCommand(sql, conn) : new NpgsqlCommand(sql, conn, tx);
        return command.ExecuteNonQuery();
    }

    public static object? ExecuteScalar(this NpgsqlConnection conn, string sql, NpgsqlTransaction? tx = null)
    {
        using var command = tx == null ? new NpgsqlCommand(sql, conn) : new NpgsqlCommand(sql, conn, tx);
        return command.ExecuteScalar();
    }

    public static async Task<int> ExecuteNonQueryAsync(
        this NpgsqlConnection conn, string sql, NpgsqlTransaction? tx = null, CancellationToken cancellationToken = default)
    {
        await using var command = tx == null ? new NpgsqlCommand(sql, conn) : new NpgsqlCommand(sql, conn, tx);
        return await command.ExecuteNonQueryAsync(cancellationToken);
    }

    public static async Task<object?> ExecuteScalarAsync(
        this NpgsqlConnection conn, string sql, NpgsqlTransaction? tx = null, CancellationToken cancellationToken = default)
    {
        await using var command = tx == null ? new NpgsqlCommand(sql, conn) : new NpgsqlCommand(sql, conn, tx);
        return await command.ExecuteScalarAsync(cancellationToken);
    }
}

public static class NpgsqlDataSourceExtensions
{
    public static int ExecuteNonQuery(this NpgsqlDataSource dataSource, string sql)
    {
        using var command = dataSource.CreateCommand(sql);
        return command.ExecuteNonQuery();
    }

    public static object? ExecuteScalar(this NpgsqlDataSource dataSource, string sql)
    {
        using var command = dataSource.CreateCommand(sql);
        return command.ExecuteScalar();
    }

    public static async Task<int> ExecuteNonQueryAsync(
        this NpgsqlDataSource dataSource, string sql, CancellationToken cancellationToken = default)
    {
        await using var command = dataSource.CreateCommand(sql);
        return await command.ExecuteNonQueryAsync(cancellationToken);
    }

    public static async Task<object?> ExecuteScalarAsync(
        this NpgsqlDataSource dataSource, string sql, CancellationToken cancellationToken = default)
    {
        await using var command = dataSource.CreateCommand(sql);
        return await command.ExecuteScalarAsync(cancellationToken);
    }
}

public static class CommandBehaviorExtensions
{
    public static bool IsSequential(this CommandBehavior behavior)
        => (behavior & CommandBehavior.SequentialAccess) != 0;
}

public static class NpgsqlCommandExtensions
{
    public static void WaitUntilCommandIsInProgress(this NpgsqlCommand command)
    {
        while (command.State != CommandState.InProgress)
            Thread.Sleep(50);
    }
}

/// <summary>
/// Semantic attribute that points to an issue linked with this test (e.g. this
/// test reproduces the issue)
/// </summary>
[AttributeUsage(AttributeTargets.Method, AllowMultiple = true)]
public class IssueLink : Attribute
{
    public string LinkAddress { get; private set; }
    public IssueLink(string linkAddress)
    {
        LinkAddress = linkAddress;
    }
}

public enum PrepareOrNot
{
    Prepared,
    NotPrepared
}

public enum PooledOrNot
{
    Pooled,
    Unpooled
}

#if NETSTANDARD2_0
    static class QueueExtensions
    {
        public static bool TryDequeue<T>(this Queue<T> queue, out T result)
        {
            if (queue.Count == 0)
            {
                result = default;
                return false;
            }

            result = queue.Dequeue();
            return true;
        }
    }
#endif<|MERGE_RESOLUTION|>--- conflicted
+++ resolved
@@ -231,51 +231,6 @@
         return schemaName;
     }
 
-<<<<<<< HEAD
-        /// <summary>
-        /// Ensure the type does not exist, usable for a single test.
-        /// Actual creation of the type is the responsibility of the caller.
-        /// </summary>
-        /// <returns>
-        /// An <see cref="IDisposable"/> to drop the type at the end of the test.
-        /// </returns>
-        internal static Task<IAsyncDisposable> EnsureTypeDoesNotExist(NpgsqlConnection conn, string typeName)
-            => conn.ExecuteNonQueryAsync($"DROP TYPE IF EXISTS {typeName} CASCADE")
-                .ContinueWith(
-                    (t, name) => (IAsyncDisposable)new DatabaseObjectDropper(conn, (string)name!, "TYPE"),
-                    typeName,
-                    TaskContinuationOptions.OnlyOnRanToCompletion);
-
-        /// <summary>
-        /// Generates a unique domain name, usable for a single test.
-        /// Actual creation of the domain is the responsibility of the caller.
-        /// </summary>
-        /// <returns>
-        /// An <see cref="IDisposable"/> to drop the type at the end of the test.
-        /// </returns>
-        internal static Task<IAsyncDisposable> GetTempDomainName(NpgsqlConnection conn, out string domainName)
-        {
-            domainName = "temp_domain" + Interlocked.Increment(ref _tempDomainCounter);
-            return conn.ExecuteNonQueryAsync($"DROP DOMAIN IF EXISTS {domainName} CASCADE")
-                .ContinueWith(
-                    (_, name) => (IAsyncDisposable)new DatabaseObjectDropper(conn, (string)name!, "DOMAIN"),
-                    domainName,
-                    TaskContinuationOptions.OnlyOnRanToCompletion);
-        }
-
-        static volatile int _tempTableCounter;
-        static volatile int _tempViewCounter;
-        static volatile int _tempFunctionCounter;
-        static volatile int _tempSchemaCounter;
-        static volatile int _tempTypeCounter;
-        static volatile int _tempDomainCounter;
-
-        sealed class DatabaseObjectDropper : IAsyncDisposable
-        {
-            readonly NpgsqlConnection _conn;
-            readonly string _type;
-            readonly string _name;
-=======
     /// <summary>
     /// Generates a unique view name, usable for a single test, and drops it if it already exists.
     /// Actual creation of the view is the responsibility of the caller.
@@ -297,7 +252,6 @@
         await conn.ExecuteNonQueryAsync($"DROP FUNCTION IF EXISTS {functionName} CASCADE");
         return functionName;
     }
->>>>>>> 10557d7e
 
     /// <summary>
     /// Generates a unique function name, usable for a single test.
