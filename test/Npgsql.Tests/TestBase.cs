#region License
// The PostgreSQL License
//
// Copyright (C) 2016 The Npgsql Development Team
//
// Permission to use, copy, modify, and distribute this software and its
// documentation for any purpose, without fee, and without a written
// agreement is hereby granted, provided that the above copyright notice
// and this paragraph and the following two paragraphs appear in all copies.
//
// IN NO EVENT SHALL THE NPGSQL DEVELOPMENT TEAM BE LIABLE TO ANY PARTY
// FOR DIRECT, INDIRECT, SPECIAL, INCIDENTAL, OR CONSEQUENTIAL DAMAGES,
// INCLUDING LOST PROFITS, ARISING OUT OF THE USE OF THIS SOFTWARE AND ITS
// DOCUMENTATION, EVEN IF THE NPGSQL DEVELOPMENT TEAM HAS BEEN ADVISED OF
// THE POSSIBILITY OF SUCH DAMAGE.
//
// THE NPGSQL DEVELOPMENT TEAM SPECIFICALLY DISCLAIMS ANY WARRANTIES,
// INCLUDING, BUT NOT LIMITED TO, THE IMPLIED WARRANTIES OF MERCHANTABILITY
// AND FITNESS FOR A PARTICULAR PURPOSE. THE SOFTWARE PROVIDED HEREUNDER IS
// ON AN "AS IS" BASIS, AND THE NPGSQL DEVELOPMENT TEAM HAS NO OBLIGATIONS
// TO PROVIDE MAINTENANCE, SUPPORT, UPDATES, ENHANCEMENTS, OR MODIFICATIONS.
#endregion

using System;
using System.Data;
using System.IO;
using System.Linq;
using NLog.Config;
using NLog.Targets;
using NLog;
using Npgsql.Logging;

using NUnit.Framework;

namespace Npgsql.Tests
{
<<<<<<< HEAD
    [TestFixture("9.5")]
    [TestFixture("9.4")]
    [TestFixture("9.3")]
    [TestFixture("9.2")]
    [TestFixture("9.1")]
=======
>>>>>>> 9e75d8d9
    public abstract class TestBase
    {
        static readonly Logger _log = LogManager.GetCurrentClassLogger();

        /// <summary>
        /// The connection string that will be used when opening the connection to the tests database.
        /// May be overridden in fixtures, e.g. to set special connection parameters
        /// </summary>
        protected virtual string ConnectionString =>
            _connectionString ?? (_connectionString = Environment.GetEnvironmentVariable("NPGSQL_TEST_DB") ?? DefaultConnectionString);

        string _connectionString;

        static bool _loggingSetUp;

        /// <summary>
        /// New ConectionString property crafted to change the database name from original TestBase.ConnectionString to append a "_ef" suffix.
        /// i.e.: the TestBase.ConnectionString database is npgsql_tests. Entity Framework database will be npgsql_tests_ef.
        /// </summary>
        protected virtual string ConnectionStringEF
        {
            get
            {
                if (connectionStringEF == null)
                {
                    //Reuse all strings just add _ef at end of database name for
                    var connectionSB = new NpgsqlConnectionStringBuilder(ConnectionString);
                    connectionSB.Database += "_ef";
                    connectionStringEF = connectionSB.ConnectionString;
                }
                return connectionStringEF;
            }
        }
        string connectionStringEF;

        /// <summary>
        /// Unless the NPGSQL_TEST_DB environment variable is defined, this is used as the connection string for the
        /// test database.
        /// </summary>
        const string DefaultConnectionString = "Server=localhost;User ID=npgsql_tests;Password=npgsql_tests;Database=npgsql_tests";

        #region Setup / Teardown

        [OneTimeSetUp]
        public virtual void TestFixtureSetup()
        {
            SetupLogging();
            _log.Debug("Connection string is: " + ConnectionString);
        }

        protected virtual void SetupLogging()
        {
            var config = new LoggingConfiguration();
            var consoleTarget = new ConsoleTarget();
            consoleTarget.Layout = @"${message} ${exception:format=tostring}";
            config.AddTarget("console", consoleTarget);
            var rule = new LoggingRule("*", NLog.LogLevel.Debug, consoleTarget);
            config.LoggingRules.Add(rule);
            NLog.LogManager.Configuration = config;

            if (!_loggingSetUp)
            {
                NpgsqlLogManager.Provider = new NLogLoggingProvider();
                NpgsqlLogManager.IsParameterLoggingEnabled = true;
                _loggingSetUp = true;
            }
        }

        #endregion

        #region Utilities for use by tests

        protected NpgsqlConnection OpenConnection(string connectionString = null)
        {
            if (connectionString == null)
                connectionString = ConnectionString;
            var conn = new NpgsqlConnection(connectionString);
            try
            {
                conn.Open();
            }
            catch (PostgresException e)
            {
                if (e.SqlState == "3D000")
                    TestUtil.IgnoreExceptOnBuildServer("Please create a database npgsql_tests, owned by user npgsql_tests");
                else if (e.SqlState == "28P01")
                    TestUtil.IgnoreExceptOnBuildServer("Please create a user npgsql_tests as follows: create user npgsql_tests with password 'npgsql_tests'");
                else
                    throw;
            }

            return conn;
        }

        protected NpgsqlConnection OpenConnection(NpgsqlConnectionStringBuilder csb)
        {
            return OpenConnection(csb.ToString());
        }

        protected static bool IsSequential(CommandBehavior behavior)
        {
            return (behavior & CommandBehavior.SequentialAccess) != 0;
        }

        /// <summary>
        /// In PG under 9.1 you can't do SELECT pg_sleep(2) in binary because that function returns void and PG doesn't know
        /// how to transfer that. So cast to text server-side.
        /// </summary>
        /// <param name="seconds"></param>
        /// <returns></returns>
        protected static NpgsqlCommand CreateSleepCommand(NpgsqlConnection conn, int seconds)
        {
            return new NpgsqlCommand(string.Format("SELECT pg_sleep({0}){1}", seconds, conn.PostgreSqlVersion < new Version(9, 1, 0) ? "::TEXT" : ""), conn);
        }

        #endregion
    }
}<|MERGE_RESOLUTION|>--- conflicted
+++ resolved
@@ -34,14 +34,6 @@
 
 namespace Npgsql.Tests
 {
-<<<<<<< HEAD
-    [TestFixture("9.5")]
-    [TestFixture("9.4")]
-    [TestFixture("9.3")]
-    [TestFixture("9.2")]
-    [TestFixture("9.1")]
-=======
->>>>>>> 9e75d8d9
     public abstract class TestBase
     {
         static readonly Logger _log = LogManager.GetCurrentClassLogger();
