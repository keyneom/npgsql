﻿using System;
using System.Data;
using System.Threading.Tasks;
using Npgsql.PostgresTypes;
using NpgsqlTypes;
using NUnit.Framework;
using static Npgsql.Tests.TestUtil;

namespace Npgsql.Tests;

class CommandBuilderTests : TestBase
{
    // See function parameter derivation tests in FunctionTests, and stored procedure derivation tests in StoredProcedureTests

    [Test, Description("Tests parameter derivation for parameterized queries (CommandType.Text)")]
    public async Task DeriveParameters_text_one_parameter_with_same_type()
    {
        using var conn = await OpenConnectionAsync();
        var table = await CreateTempTable(conn, "id int, val text");

        var cmd = new NpgsqlCommand(
            $@"INSERT INTO {table} VALUES(:x, 'some value');
                    UPDATE {table} SET val = 'changed value' WHERE id = :x;
                    SELECT val FROM {table} WHERE id = :x;",
            conn);
        NpgsqlCommandBuilder.DeriveParameters(cmd);
        Assert.That(cmd.Parameters, Has.Count.EqualTo(1));
        Assert.That(cmd.Parameters[0].Direction, Is.EqualTo(ParameterDirection.Input));
        Assert.That(cmd.Parameters[0].ParameterName, Is.EqualTo("x"));
        Assert.That(cmd.Parameters[0].NpgsqlDbType, Is.EqualTo(NpgsqlDbType.Integer));
        cmd.Parameters[0].Value = 42;
        var retVal = await cmd.ExecuteScalarAsync();
        Assert.That(retVal, Is.EqualTo("changed value"));
    }

    [Test, Description("Tests parameter derivation for parameterized queries (CommandType.Text) where different types would be inferred for placeholders with the same name.")]
    public async Task DeriveParameters_text_one_parameter_with_different_types()
    {
        using var conn = await OpenConnectionAsync();
        var table = await CreateTempTable(conn, "id int, val text");

        var cmd = new NpgsqlCommand(
            $@"INSERT INTO {table} VALUES(:x, 'some value');
                    UPDATE {table} SET val = 'changed value' WHERE id = :x::double precision;
                    SELECT val FROM {table} WHERE id = :x::numeric;",
            conn);
        var ex = Assert.Throws<NpgsqlException>(() => NpgsqlCommandBuilder.DeriveParameters(cmd))!;
        Assert.That(ex.Message, Is.EqualTo("The backend parser inferred different types for parameters with the same name. Please try explicit casting within your SQL statement or batch or use different placeholder names."));
    }

    [Test, Description("Tests parameter derivation for parameterized queries (CommandType.Text) with multiple parameters")]
    public async Task DeriveParameters_multiple_parameters()
    {
        using var conn = await OpenConnectionAsync();
        var table = await CreateTempTable(conn, "id int, val text");

        var cmd = new NpgsqlCommand(
            $@"INSERT INTO {table} VALUES(:x, 'some value');
                    UPDATE {table} SET val = 'changed value' WHERE id = @y::double precision;
                    SELECT val FROM {table} WHERE id = :z::numeric;",
            conn);
        NpgsqlCommandBuilder.DeriveParameters(cmd);
        Assert.That(cmd.Parameters, Has.Count.EqualTo(3));
        Assert.That(cmd.Parameters[0].ParameterName, Is.EqualTo("x"));
        Assert.That(cmd.Parameters[1].ParameterName, Is.EqualTo("y"));
        Assert.That(cmd.Parameters[2].ParameterName, Is.EqualTo("z"));
        Assert.That(cmd.Parameters[0].NpgsqlDbType, Is.EqualTo(NpgsqlDbType.Integer));
        Assert.That(cmd.Parameters[1].NpgsqlDbType, Is.EqualTo(NpgsqlDbType.Double));
        Assert.That(cmd.Parameters[2].NpgsqlDbType, Is.EqualTo(NpgsqlDbType.Numeric));

        cmd.Parameters[0].Value = 42;
        cmd.Parameters[1].Value = 42d;
        cmd.Parameters[2].Value = 42;
        var retVal = await cmd.ExecuteScalarAsync();
        Assert.That(retVal, Is.EqualTo("changed value"));
    }

    [Test, Description("Tests parameter derivation a parameterized query (CommandType.Text) that is already prepared.")]
    public async Task DeriveParameters_text_prepared_statement()
    {
        const string query = "SELECT @p::integer";
        const int answer = 42;
        await using var dataSource = CreateDataSource();
        await using var conn = await dataSource.OpenConnectionAsync();
        await using var cmd = new NpgsqlCommand(query, conn);
        cmd.Parameters.AddWithValue("@p", NpgsqlDbType.Integer, answer);
        cmd.Prepare();
        Assert.That(conn.Connector!.PreparedStatementManager.NumPrepared, Is.EqualTo(1));

        var ex = Assert.Throws<NpgsqlException>(() =>
        {
            // Derive parameters for the already prepared statement
            NpgsqlCommandBuilder.DeriveParameters(cmd);

        })!;

        Assert.That(ex.Message, Is.EqualTo("Deriving parameters isn't supported for commands that are already prepared."));

        // We leave the command intact when throwing so it should still be useable
        Assert.That(cmd.Parameters.Count, Is.EqualTo(1));
        Assert.That(cmd.Parameters[0].ParameterName, Is.EqualTo("@p"));
        Assert.That(conn.Connector.PreparedStatementManager.NumPrepared, Is.EqualTo(1));
        cmd.Parameters["@p"].Value = answer;
        Assert.That(await cmd.ExecuteScalarAsync(), Is.EqualTo(answer));
    }

    [Test, Description("Tests parameter derivation for array parameters in parameterized queries (CommandType.Text)")]
    public async Task DeriveParameters_text_array()
    {
        using var conn = await OpenConnectionAsync();
        var cmd = new NpgsqlCommand("SELECT :a::integer[]", conn);
        var val = new[] { 7, 42 };

        NpgsqlCommandBuilder.DeriveParameters(cmd);
        Assert.That(cmd.Parameters, Has.Count.EqualTo(1));
        Assert.That(cmd.Parameters[0].ParameterName, Is.EqualTo("a"));
        Assert.That(cmd.Parameters[0].NpgsqlDbType, Is.EqualTo(NpgsqlDbType.Integer | NpgsqlDbType.Array));
        cmd.Parameters[0].Value = val;
        using var reader = await cmd.ExecuteReaderAsync(CommandBehavior.SingleResult | CommandBehavior.SingleRow);
        Assert.That(reader.Read(), Is.True);
        Assert.That(reader.GetFieldValue<int[]>(0), Is.EqualTo(val));
    }

    [Test, Description("Tests parameter derivation for domain parameters in parameterized queries (CommandType.Text)")]
    public async Task DeriveParameters_text_domain()
    {
        using var conn = await OpenConnectionAsync();
        MinimumPgVersion(conn, "11.0", "Arrays of domains and domains over arrays were introduced in PostgreSQL 11");
        var domainType = await GetTempTypeName(conn);
        var domainArrayType = await GetTempTypeName(conn);
        await conn.ExecuteNonQueryAsync($@"
CREATE DOMAIN {domainType} AS integer CHECK (VALUE > 0);
CREATE DOMAIN {domainArrayType} AS int[] CHECK(array_length(VALUE, 1) = 2);");
        conn.ReloadTypes();

        var cmd = new NpgsqlCommand($"SELECT :a::{domainType}, :b::{domainType}[], :c::{domainArrayType}", conn);
        var val = 23;
        var arrayVal = new[] { 7, 42 };

        NpgsqlCommandBuilder.DeriveParameters(cmd);
        Assert.That(cmd.Parameters, Has.Count.EqualTo(3));
        Assert.That(cmd.Parameters[0].ParameterName, Is.EqualTo("a"));
        Assert.That(cmd.Parameters[0].NpgsqlDbType, Is.EqualTo(NpgsqlDbType.Integer));
        Assert.That(cmd.Parameters[0].DataTypeName, Does.EndWith(domainType));
        Assert.That(cmd.Parameters[1].ParameterName, Is.EqualTo("b"));
        Assert.That(cmd.Parameters[1].NpgsqlDbType, Is.EqualTo(NpgsqlDbType.Integer | NpgsqlDbType.Array));
        Assert.That(cmd.Parameters[1].DataTypeName, Does.EndWith(domainType + "[]"));
        Assert.That(cmd.Parameters[2].ParameterName, Is.EqualTo("c"));
        Assert.That(cmd.Parameters[2].NpgsqlDbType, Is.EqualTo(NpgsqlDbType.Integer | NpgsqlDbType.Array));
        Assert.That(cmd.Parameters[2].DataTypeName, Does.EndWith(domainArrayType));
        cmd.Parameters[0].Value = val;
        cmd.Parameters[1].Value = arrayVal;
        cmd.Parameters[2].Value = arrayVal;
        using var reader = await cmd.ExecuteReaderAsync();
        reader.Read();
        Assert.That(reader.GetFieldValue<int>(0), Is.EqualTo(val));
        Assert.That(reader.GetFieldValue<int[]>(1), Is.EqualTo(arrayVal));
        Assert.That(reader.GetFieldValue<int[]>(2), Is.EqualTo(arrayVal));
    }

    [Test, Description("Tests parameter derivation for unmapped enum parameters in parameterized queries (CommandType.Text)")]
    public async Task DeriveParameters_text_unmapped_enum()
    {
        using var conn = await OpenConnectionAsync();
        var type = await GetTempTypeName(conn);
        await conn.ExecuteNonQueryAsync($@"CREATE TYPE {type} AS ENUM ('Apple', 'Cherry', 'Plum')");
        conn.ReloadTypes();

        var cmd = new NpgsqlCommand($"SELECT :x::{type}", conn);
        const string val1 = "Apple";
        var val2 = new string[] { "Cherry", "Plum" };

        NpgsqlCommandBuilder.DeriveParameters(cmd);
        Assert.That(cmd.Parameters, Has.Count.EqualTo(1));
        Assert.That(cmd.Parameters[0].ParameterName, Is.EqualTo("x"));
        Assert.That(cmd.Parameters[0].NpgsqlDbType, Is.EqualTo(NpgsqlDbType.Unknown));
        Assert.That(cmd.Parameters[0].PostgresType, Is.InstanceOf<PostgresEnumType>());
        Assert.That(cmd.Parameters[0].PostgresType!.Name, Is.EqualTo(type));
        Assert.That(cmd.Parameters[0].DataTypeName, Does.EndWith(type));
        cmd.Parameters[0].Value = val1;
        using var reader = await cmd.ExecuteReaderAsync(CommandBehavior.SingleResult | CommandBehavior.SingleRow);
        Assert.That(reader.Read(), Is.True);
        Assert.That(reader.GetString(0), Is.EqualTo(val1));
    }

    enum Fruit { Apple, Cherry, Plum }

    [Test, Description("Tests parameter derivation for mapped enum parameters in parameterized queries (CommandType.Text)")]
    public async Task DeriveParameters_text_mapped_enum()
    {
        await using var adminConnection = await OpenConnectionAsync();
        var type = await GetTempTypeName(adminConnection);
        await adminConnection.ExecuteNonQueryAsync($@"CREATE TYPE {type} AS ENUM ('apple', 'cherry', 'plum')");

        var dataSourceBuilder = CreateDataSourceBuilder();
        dataSourceBuilder.MapEnum<Fruit>(type);
        await using var dataSource = dataSourceBuilder.Build();
        await using var connection = await dataSource.OpenConnectionAsync();

        var cmd = new NpgsqlCommand($"SELECT :x::{type}, :y::{type}[]", connection);
        const Fruit val1 = Fruit.Apple;
        var val2 = new[] { Fruit.Cherry, Fruit.Plum };

        NpgsqlCommandBuilder.DeriveParameters(cmd);
        Assert.That(cmd.Parameters, Has.Count.EqualTo(2));
        Assert.That(cmd.Parameters[0].ParameterName, Is.EqualTo("x"));
        Assert.That(cmd.Parameters[0].NpgsqlDbType, Is.EqualTo(NpgsqlDbType.Unknown));
        Assert.That(cmd.Parameters[0].PostgresType, Is.InstanceOf<PostgresEnumType>());
        Assert.That(cmd.Parameters[0].DataTypeName, Does.EndWith(type));
        Assert.That(cmd.Parameters[1].ParameterName, Is.EqualTo("y"));
        Assert.That(cmd.Parameters[1].NpgsqlDbType, Is.EqualTo(NpgsqlDbType.Unknown));
        Assert.That(cmd.Parameters[1].PostgresType, Is.InstanceOf<PostgresArrayType>());
        Assert.That(cmd.Parameters[1].DataTypeName, Does.EndWith(type + "[]"));
        cmd.Parameters[0].Value = val1;
        cmd.Parameters[1].Value = val2;
        using var reader = await cmd.ExecuteReaderAsync(CommandBehavior.SingleResult | CommandBehavior.SingleRow);
        Assert.That(reader.Read(), Is.True);
        Assert.That(reader.GetFieldValue<Fruit>(0), Is.EqualTo(val1));
        Assert.That(reader.GetFieldValue<Fruit[]>(1), Is.EqualTo(val2));
    }

    class SomeComposite
    {
        public int X { get; set; }

        [PgName("some_text")]
        public string SomeText { get; set; } = "";
    }

    [Test]
    public async Task DeriveParameters_text_mapped_composite()
    {
        await using var adminConnection = await OpenConnectionAsync();
        var type = await GetTempTypeName(adminConnection);

        await adminConnection.ExecuteNonQueryAsync($"CREATE TYPE {type} AS (x int, some_text text)");

        var dataSourceBuilder = CreateDataSourceBuilder();
        dataSourceBuilder.MapComposite<SomeComposite>(type);
        await using var dataSource = dataSourceBuilder.Build();
        await using var connection = await dataSource.OpenConnectionAsync();

        var expected1 = new SomeComposite { X = 8, SomeText = "foo" };
        var expected2 = new[] { expected1, new SomeComposite {X = 9, SomeText = "bar"} };

        await using var cmd = new NpgsqlCommand($"SELECT @p1::{type}, @p2::{type}[]", connection);
        NpgsqlCommandBuilder.DeriveParameters(cmd);
        Assert.That(cmd.Parameters, Has.Count.EqualTo(2));
        Assert.That(cmd.Parameters[0].ParameterName, Is.EqualTo("p1"));
        Assert.That(cmd.Parameters[0].NpgsqlDbType, Is.EqualTo(NpgsqlDbType.Unknown));
        Assert.That(cmd.Parameters[0].PostgresType, Is.InstanceOf<PostgresCompositeType>());
        Assert.That(cmd.Parameters[0].DataTypeName, Does.EndWith(type));
        var p1Fields = ((PostgresCompositeType)cmd.Parameters[0].PostgresType!).Fields;
        Assert.That(p1Fields[0].Name, Is.EqualTo("x"));
        Assert.That(p1Fields[1].Name, Is.EqualTo("some_text"));

        Assert.That(cmd.Parameters[1].ParameterName, Is.EqualTo("p2"));
        Assert.That(cmd.Parameters[1].NpgsqlDbType, Is.EqualTo(NpgsqlDbType.Unknown));
        Assert.That(cmd.Parameters[1].PostgresType, Is.InstanceOf<PostgresArrayType>());
        Assert.That(cmd.Parameters[1].DataTypeName, Does.EndWith(type + "[]"));
        var p2Element = ((PostgresArrayType)cmd.Parameters[1].PostgresType!).Element;
        Assert.That(p2Element, Is.InstanceOf<PostgresCompositeType>());
        Assert.That(p2Element.Name, Is.EqualTo(type));
        var p2Fields = ((PostgresCompositeType)p2Element).Fields;
        Assert.That(p2Fields[0].Name, Is.EqualTo("x"));
        Assert.That(p2Fields[1].Name, Is.EqualTo("some_text"));

        cmd.Parameters[0].Value = expected1;
        cmd.Parameters[1].Value = expected2;
        using var reader = await cmd.ExecuteReaderAsync(CommandBehavior.SingleResult | CommandBehavior.SingleRow);
        Assert.That(reader.Read(), Is.True);
        Assert.That(reader.GetFieldValue<SomeComposite>(0).SomeText, Is.EqualTo(expected1.SomeText));
        Assert.That(reader.GetFieldValue<SomeComposite>(0).X, Is.EqualTo(expected1.X));
        for (var i = 0; i < 2; i++)
        {
            Assert.That(reader.GetFieldValue<SomeComposite[]>(1)[i].SomeText, Is.EqualTo(expected2[i].SomeText));
            Assert.That(reader.GetFieldValue<SomeComposite[]>(1)[i].X, Is.EqualTo(expected2[i].X));
        }
    }

    [Test, IssueLink("https://github.com/npgsql/npgsql/issues/1591")]
    public async Task Get_update_command_infers_parameters_with_NpgsqDbType()
    {
        using var conn = await OpenConnectionAsync();
        var table = await GetTempTableName(conn);
        await conn.ExecuteNonQueryAsync($@"
CREATE TABLE {table} (
    Cod varchar(5) NOT NULL,
    Descr varchar(40),
    Data date,
    DataOra timestamp,
    Intero smallInt NOT NULL,
    Decimale money,
    Singolo float,
    Booleano bit,
    Nota varchar(255),
    BigIntArr bigint[],
    VarCharArr character varying(20)[],
    PRIMARY KEY (Cod)
);
INSERT INTO {table} VALUES('key1', 'description', '2018-07-03', '2018-07-03 07:02:00', 123, 123.4, 1234.5, B'1', 'note')");

        var daDataAdapter =
            new NpgsqlDataAdapter(
                $"SELECT Cod, Descr, Data, DataOra, Intero, Decimale, Singolo, Booleano, Nota, BigIntArr, VarCharArr FROM {table}", conn);

        var cbCommandBuilder = new NpgsqlCommandBuilder(daDataAdapter);
        var dtTable = new DataTable();

        daDataAdapter.InsertCommand = cbCommandBuilder.GetInsertCommand();
        daDataAdapter.UpdateCommand = cbCommandBuilder.GetUpdateCommand();
        daDataAdapter.DeleteCommand = cbCommandBuilder.GetDeleteCommand();

        Assert.That(daDataAdapter.UpdateCommand.Parameters[0].NpgsqlDbType, Is.EqualTo(NpgsqlDbType.Varchar));
        Assert.That(daDataAdapter.UpdateCommand.Parameters[1].NpgsqlDbType, Is.EqualTo(NpgsqlDbType.Varchar));
        Assert.That(daDataAdapter.UpdateCommand.Parameters[2].NpgsqlDbType, Is.EqualTo(NpgsqlDbType.Date));
        Assert.That(daDataAdapter.UpdateCommand.Parameters[3].NpgsqlDbType, Is.EqualTo(NpgsqlDbType.Timestamp));
        Assert.That(daDataAdapter.UpdateCommand.Parameters[4].NpgsqlDbType, Is.EqualTo(NpgsqlDbType.Smallint));
        Assert.That(daDataAdapter.UpdateCommand.Parameters[5].NpgsqlDbType, Is.EqualTo(NpgsqlDbType.Money));
        Assert.That(daDataAdapter.UpdateCommand.Parameters[6].NpgsqlDbType, Is.EqualTo(NpgsqlDbType.Double));
        Assert.That(daDataAdapter.UpdateCommand.Parameters[7].NpgsqlDbType, Is.EqualTo(NpgsqlDbType.Bit));
        Assert.That(daDataAdapter.UpdateCommand.Parameters[8].NpgsqlDbType, Is.EqualTo(NpgsqlDbType.Varchar));
        Assert.That(daDataAdapter.UpdateCommand.Parameters[9].NpgsqlDbType, Is.EqualTo(NpgsqlDbType.Array | NpgsqlDbType.Bigint));
        Assert.That(daDataAdapter.UpdateCommand.Parameters[10].NpgsqlDbType, Is.EqualTo(NpgsqlDbType.Array | NpgsqlDbType.Varchar));

        Assert.That(daDataAdapter.UpdateCommand.Parameters[11].NpgsqlDbType, Is.EqualTo(NpgsqlDbType.Varchar));
        Assert.That(daDataAdapter.UpdateCommand.Parameters[13].NpgsqlDbType, Is.EqualTo(NpgsqlDbType.Varchar));
        Assert.That(daDataAdapter.UpdateCommand.Parameters[15].NpgsqlDbType, Is.EqualTo(NpgsqlDbType.Date));
        Assert.That(daDataAdapter.UpdateCommand.Parameters[17].NpgsqlDbType, Is.EqualTo(NpgsqlDbType.Timestamp));
        Assert.That(daDataAdapter.UpdateCommand.Parameters[18].NpgsqlDbType, Is.EqualTo(NpgsqlDbType.Smallint));
        Assert.That(daDataAdapter.UpdateCommand.Parameters[20].NpgsqlDbType, Is.EqualTo(NpgsqlDbType.Money));
        Assert.That(daDataAdapter.UpdateCommand.Parameters[22].NpgsqlDbType, Is.EqualTo(NpgsqlDbType.Double));
        Assert.That(daDataAdapter.UpdateCommand.Parameters[24].NpgsqlDbType, Is.EqualTo(NpgsqlDbType.Bit));
        Assert.That(daDataAdapter.UpdateCommand.Parameters[26].NpgsqlDbType, Is.EqualTo(NpgsqlDbType.Varchar));
        Assert.That(daDataAdapter.UpdateCommand.Parameters[28].NpgsqlDbType, Is.EqualTo(NpgsqlDbType.Array | NpgsqlDbType.Bigint));
        Assert.That(daDataAdapter.UpdateCommand.Parameters[30].NpgsqlDbType, Is.EqualTo(NpgsqlDbType.Array | NpgsqlDbType.Varchar));

        daDataAdapter.Fill(dtTable);

        var row = dtTable.Rows[0];

        Assert.That(row[0], Is.EqualTo("key1"));
        Assert.That(row[1], Is.EqualTo("description"));
        Assert.That(row[2], Is.EqualTo(new DateTime(2018, 7, 3)));
        Assert.That(row[3], Is.EqualTo(new DateTime(2018, 7, 3, 7, 2, 0)));
        Assert.That(row[4], Is.EqualTo(123));
        Assert.That(row[5], Is.EqualTo(123.4));
        Assert.That(row[6], Is.EqualTo(1234.5));
        Assert.That(row[7], Is.EqualTo(true));
        Assert.That(row[8], Is.EqualTo("note"));

        dtTable.Rows[0]["Singolo"] = 1.1D;

        Assert.That(daDataAdapter.Update(dtTable), Is.EqualTo(1));
    }

    [Test, IssueLink("https://github.com/npgsql/npgsql/issues/2560")]
    public async Task Get_update_command_with_column_aliases()
    {
        using var conn = await OpenConnectionAsync();
<<<<<<< HEAD
        await using var _ = await GetTempTableName(conn, out var table);
        var constraint = GetUniqueIdentifier("temp_constraint");

        await conn.ExecuteNonQueryAsync($@"
CREATE TEMP TABLE {table} (
    Cod varchar(5) NOT NULL,
    Descr varchar(40),
    Data date,
    CONSTRAINT {constraint} PRIMARY KEY (Cod)
)");

=======
        var table = await CreateTempTable(conn, "Cod varchar(5) PRIMARY KEY, Descr varchar(40), Data date");
>>>>>>> 10557d7e
        using var cmd = new NpgsqlCommand($"SELECT Cod as CodAlias, Descr as DescrAlias, Data as DataAlias FROM {table}", conn);
        using var daDataAdapter = new NpgsqlDataAdapter(cmd);
        using var cbCommandBuilder = new NpgsqlCommandBuilder(daDataAdapter);

        daDataAdapter.UpdateCommand = cbCommandBuilder.GetUpdateCommand();
        Assert.True(daDataAdapter.UpdateCommand.CommandText.Contains("SET \"cod\" = @p1, \"descr\" = @p2, \"data\" = @p3 WHERE ((\"cod\" = @p4) AND ((@p5 = 1 AND \"descr\" IS NULL) OR (\"descr\" = @p6)) AND ((@p7 = 1 AND \"data\" IS NULL) OR (\"data\" = @p8)))"));
    }

    [Test, IssueLink("https://github.com/npgsql/npgsql/issues/2846")]
    public async Task Get_update_command_with_array_column_type()
    {
        using var conn = await OpenConnectionAsync();
<<<<<<< HEAD
        await using var _ = await GetTempTableName(conn, out var table);
        var constraint = GetUniqueIdentifier("temp_constraint");
        await conn.ExecuteNonQueryAsync($@"
CREATE TABLE {table} (
Cod varchar(5) NOT NULL,
Vettore character varying(20)[],
CONSTRAINT {constraint} PRIMARY KEY (Cod)
)");
=======
        var table = await CreateTempTable(conn, "Cod varchar(5) PRIMARY KEY, Vettore character varying(20)[]");
>>>>>>> 10557d7e
        using var daDataAdapter = new NpgsqlDataAdapter($"SELECT cod, vettore FROM {table} ORDER By cod", conn);
        using var cbCommandBuilder = new NpgsqlCommandBuilder(daDataAdapter);
        var dtTable = new DataTable();

        cbCommandBuilder.SetAllValues = true;

        daDataAdapter.UpdateCommand = cbCommandBuilder.GetUpdateCommand();

        daDataAdapter.Fill(dtTable);
        dtTable.Rows.Add();
        dtTable.Rows[0]["cod"] = '0';
        dtTable.Rows[0]["vettore"] = new[] { "aaa", "bbb" };

        daDataAdapter.Update(dtTable);
    }
}<|MERGE_RESOLUTION|>--- conflicted
+++ resolved
@@ -358,21 +358,7 @@
     public async Task Get_update_command_with_column_aliases()
     {
         using var conn = await OpenConnectionAsync();
-<<<<<<< HEAD
-        await using var _ = await GetTempTableName(conn, out var table);
-        var constraint = GetUniqueIdentifier("temp_constraint");
-
-        await conn.ExecuteNonQueryAsync($@"
-CREATE TEMP TABLE {table} (
-    Cod varchar(5) NOT NULL,
-    Descr varchar(40),
-    Data date,
-    CONSTRAINT {constraint} PRIMARY KEY (Cod)
-)");
-
-=======
         var table = await CreateTempTable(conn, "Cod varchar(5) PRIMARY KEY, Descr varchar(40), Data date");
->>>>>>> 10557d7e
         using var cmd = new NpgsqlCommand($"SELECT Cod as CodAlias, Descr as DescrAlias, Data as DataAlias FROM {table}", conn);
         using var daDataAdapter = new NpgsqlDataAdapter(cmd);
         using var cbCommandBuilder = new NpgsqlCommandBuilder(daDataAdapter);
@@ -385,18 +371,7 @@
     public async Task Get_update_command_with_array_column_type()
     {
         using var conn = await OpenConnectionAsync();
-<<<<<<< HEAD
-        await using var _ = await GetTempTableName(conn, out var table);
-        var constraint = GetUniqueIdentifier("temp_constraint");
-        await conn.ExecuteNonQueryAsync($@"
-CREATE TABLE {table} (
-Cod varchar(5) NOT NULL,
-Vettore character varying(20)[],
-CONSTRAINT {constraint} PRIMARY KEY (Cod)
-)");
-=======
         var table = await CreateTempTable(conn, "Cod varchar(5) PRIMARY KEY, Vettore character varying(20)[]");
->>>>>>> 10557d7e
         using var daDataAdapter = new NpgsqlDataAdapter($"SELECT cod, vettore FROM {table} ORDER By cod", conn);
         using var cbCommandBuilder = new NpgsqlCommandBuilder(daDataAdapter);
         var dtTable = new DataTable();
